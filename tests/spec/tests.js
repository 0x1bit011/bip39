// Usage:
// cd /path/to/repo/tests
// jasmine spec/tests.js
//
// Dependencies:
// nodejs
// selenium
// jasmine
// see https://developer.mozilla.org/en-US/docs/Mozilla/Firefox/Headless_mode#Automated_testing_with_headless_mode

// USER SPECIFIED OPTIONS
var browser = process.env.BROWSER; //"firefox"; // or "chrome"
if (!browser) {
    console.log("Browser can be set via environment variable, eg");
    console.log("BROWSER=firefox jasmine spec/tests.js");
    console.log("Options for BROWSER are firefox chrome");
    console.log("Using default browser: chrome");
    browser = "chrome";
}
else {
    console.log("Using browser: " + browser);
}

// Globals

var webdriver = require('selenium-webdriver');
var By = webdriver.By;
var Key = webdriver.Key;
var until = webdriver.until;
var newDriver = null;
var driver = null;
// Delays in ms
var generateDelay = 1500;
var feedbackDelay = 500;
var entropyFeedbackDelay = 500;
var bip38delay = 15000;

// url uses file:// scheme
var path = require('path')
var parentDir = path.resolve(process.cwd(), '..', 'src', 'index.html');
var url = "file://" + parentDir;
if (browser == "firefox") {
    // TODO loading local html in firefox is broken
    console.log("Loading local html in firefox is broken, see https://stackoverflow.com/q/46367054");
    console.log("You must run a server in this case, ie do this:");
    console.log("$ cd /path/to/bip39/src");
    console.log("$ python -m http.server");
    url = "http://localhost:8000";
}

// Variables dependent on specific browser selection

if (browser == "firefox") {
    var firefox = require('selenium-webdriver/firefox');
    var binary = new firefox.Binary(firefox.Channel.NIGHTLY);
    binary.addArguments("-headless");
    newDriver = function() {
        return new webdriver.Builder()
              .forBrowser('firefox')
              .setFirefoxOptions(new firefox.Options().setBinary(binary))
              .build();
    }
}
else if (browser == "chrome") {
    var chrome = require('selenium-webdriver/chrome');
    newDriver = function() {
        return new webdriver.Builder()
          .forBrowser('chrome')
          .setChromeOptions(new chrome.Options().addArguments("headless"))
          .build();
    }
}

// Helper functions

function testNetwork(done, params) {
    var phrase = params.phrase || 'abandon abandon ability';
    driver.findElement(By.css('.phrase'))
        .sendKeys(phrase);
    selectNetwork(params.selectText);
    driver.sleep(generateDelay).then(function() {
        getFirstAddress(function(address) {
            expect(address).toBe(params.firstAddress);
            done();
        });
    });
}

function getFirstRowValue(handler, selector) {
    driver.findElements(By.css(selector))
        .then(function(els) {
            els[0].getText()
                .then(handler);
        })
}

function getFirstAddress(handler) {
    getFirstRowValue(handler, ".address");
}

function getFirstPath(handler) {
    getFirstRowValue(handler, ".index");
}

function testColumnValuesAreInvisible(done, columnClassName) {
    var selector = "." + columnClassName + " span";
    driver.findElements(By.css(selector))
        .then(function(els) {
            els[0].getAttribute("class")
                .then(function(classes) {
                    expect(classes).toContain("invisible");
                    done();
                });
        })
}

function testRowsAreInCorrectOrder(done) {
    driver.findElements(By.css('.index'))
        .then(function(els) {
            var testRowAtIndex = function(i) {
                if (i >= els.length) {
                    done();
                }
                else {
                    els[i].getText()
                        .then(function(actualPath) {
                            var noHardened = actualPath.replace(/'/g, "");
                            var pathBits = noHardened.split("/")
                            var lastBit = pathBits[pathBits.length-1];
                            var actualIndex = parseInt(lastBit);
                            expect(actualIndex).toBe(i);
                            testRowAtIndex(i+1);
                        });
                }
            }
            testRowAtIndex(0);
        });
}

function selectNetwork(name) {
    driver.executeScript(function() {
        var selectText = arguments[0];
        $(".network option[selected]").removeAttr("selected");
        $(".network option").filter(function(i,e) {
            return $(e).html() == selectText;
        }).prop("selected", true);
        $(".network").trigger("change");
    }, name);
}

function testEntropyType(done, entropyText, entropyTypeUnsafe) {
    // entropy type is compiled into regexp so needs escaping
    // see https://stackoverflow.com/a/2593661
    var entropyType = (entropyTypeUnsafe+'').replace(/[.?*+^$[\]\\(){}|-]/g, "\\$&");
    driver.findElement(By.css('.use-entropy'))
        .click();
    driver.findElement(By.css('.entropy'))
        .sendKeys(entropyText);
    driver.sleep(generateDelay).then(function() {
        driver.findElement(By.css('.entropy-container'))
            .getText()
            .then(function(text) {
                var re = new RegExp("Entropy Type\\s+" + entropyType);
                expect(text).toMatch(re);
                done();
            });
    });
}

function testEntropyBits(done, entropyText, entropyBits) {
    driver.findElement(By.css('.use-entropy'))
        .click();
    driver.findElement(By.css('.entropy'))
        .sendKeys(entropyText);
    driver.sleep(generateDelay).then(function() {
        driver.findElement(By.css('.entropy-container'))
            .getText()
            .then(function(text) {
                var re = new RegExp("Total Bits\\s+" + entropyBits);
                expect(text).toMatch(re);
                done();
            });
    });
}

function testEntropyFeedback(done, entropyDetail) {
    // entropy type is compiled into regexp so needs escaping
    // see https://stackoverflow.com/a/2593661
    if ("type" in entropyDetail) {
        entropyDetail.type = (entropyDetail.type+'').replace(/[.?*+^$[\]\\(){}|-]/g, "\\$&");
    }
    driver.findElement(By.css('.use-entropy'))
        .click();
    driver.findElement(By.css('.entropy'))
        .sendKeys(entropyDetail.entropy);
    driver.sleep(entropyFeedbackDelay).then(function() {
        driver.findElement(By.css('.entropy-container'))
            .getText()
            .then(function(text) {
                driver.findElement(By.css('.phrase'))
                    .getAttribute("value")
                    .then(function(phrase) {
                        if ("filtered" in entropyDetail) {
                            var key = "Filtered Entropy";
                            var value = entropyDetail.filtered;
                            var reText = key + "\\s+" + value;
                            var re = new RegExp(reText);
                            expect(text).toMatch(re);
                        }
                        if ("type" in entropyDetail) {
                            var key = "Entropy Type";
                            var value = entropyDetail.type;
                            var reText = key + "\\s+" + value;
                            var re = new RegExp(reText);
                            expect(text).toMatch(re);
                        }
                        if ("events" in entropyDetail) {
                            var key = "Event Count";
                            var value = entropyDetail.events;
                            var reText = key + "\\s+" + value;
                            var re = new RegExp(reText);
                            expect(text).toMatch(re);
                        }
                        if ("bits" in entropyDetail) {
                            var key = "Total Bits";
                            var value = entropyDetail.bits;
                            var reText = key + "\\s+" + value;
                            var re = new RegExp(reText);
                            expect(text).toMatch(re);
                        }
                        if ("bitsPerEvent" in entropyDetail) {
                            var key = "Bits Per Event";
                            var value = entropyDetail.bitsPerEvent;
                            var reText = key + "\\s+" + value;
                            var re = new RegExp(reText);
                            expect(text).toMatch(re);
                        }
                        if ("words" in entropyDetail) {
                            var actualWords = phrase.split(/\s+/)
                                .filter(function(w) { return w.length > 0 })
                                .length;
                            expect(actualWords).toBe(entropyDetail.words);
                        }
                        if ("strength" in entropyDetail) {
                            var key = "Time To Crack";
                            var value = entropyDetail.strength;
                            var reText = key + "\\s+" + value;
                            var re = new RegExp(reText);
                            expect(text).toMatch(re);
                        }
                        done();
                    });
            });
    });
}

function testClientSelect(done, params) {
    // set mnemonic and select bip32 tab
    driver.findElement(By.css('#bip32-tab a'))
        .click()
    driver.findElement(By.css('.phrase'))
        .sendKeys("abandon abandon ability");
    driver.sleep(generateDelay).then(function() {
        // BITCOIN CORE
        // set bip32 client to bitcoin core
        driver.executeScript(function() {
            $("#bip32-client").val(arguments[0]).trigger("change");
        }, params.selectValue);
        driver.sleep(generateDelay).then(function() {
            // check the derivation path is correct
            driver.findElement(By.css("#bip32-path"))
                .getAttribute("value")
                .then(function(path) {
                expect(path).toBe(params.bip32path);
                // check hardened addresses is selected
                driver.findElement(By.css(".hardened-addresses"))
                    .getAttribute("checked")
                    .then(function(isChecked) {
                        expect(isChecked).toBe(params.useHardenedAddresses);
                        // check input is readonly
                        driver.findElement(By.css("#bip32-path"))
                            .getAttribute("readonly")
                            .then(function(isReadonly) {
                                expect(isReadonly).toBe("true");
                                done();
                            });
                    });
            });
        });
    });
}

// Tests

describe('BIP39 Tool Tests', function() {

    beforeEach(function(done) {
        driver = newDriver();
        driver.get(url).then(done);
    });

    // Close the website after each test is run (so that it is opened fresh each time)
    afterEach(function(done) {
        driver.quit().then(done);
    });

// BEGIN TESTS

// Page initially loads with blank phrase
it('Should load the page', function(done) {
    driver.findElement(By.css('.phrase'))
        .getAttribute('value').then(function(value) {
            expect(value).toBe('');
            done();
        });
});

// Page has text
it('Should have text on the page', function(done) {
    driver.findElement(By.css('body'))
        .getText()
        .then(function(text) {
            var textToFind = "You can enter an existing BIP39 mnemonic";
            expect(text).toContain(textToFind);
            done();
        });
});

// Entering mnemonic generates addresses
it('Should have a list of addresses', function(done) {
    driver.findElement(By.css('.phrase'))
        .sendKeys('abandon abandon ability');
    driver.sleep(generateDelay).then(function() {
        driver.findElements(By.css('.address'))
            .then(function(els) {
                expect(els.length).toBe(20);
                done();
            })
    });
});

// Generate button generates random mnemonic
it('Should be able to generate a random mnemonic', function(done) {
    // initial phrase is blank
    driver.findElement(By.css('.phrase'))
        .getAttribute("value")
        .then(function(phrase) {
            expect(phrase.length).toBe(0);
            // press generate
            driver.findElement(By.css('.generate')).click();
            driver.sleep(generateDelay).then(function() {
                // new phrase is not blank
                driver.findElement(By.css('.phrase'))
                    .getAttribute("value")
                    .then(function(phrase) {
                        expect(phrase.length).toBeGreaterThan(0);
                        done();
                    });
            });
        });
});

// Mnemonic length can be customized
it('Should allow custom length mnemonics', function(done) {
    // set strength to 6
    driver.executeScript(function() {
        $(".strength option[selected]").removeAttr("selected");
        $(".strength option[value=6]").prop("selected", true);
    });
    driver.findElement(By.css('.generate')).click();
    driver.sleep(generateDelay).then(function() {
        driver.findElement(By.css('.phrase'))
            .getAttribute("value")
            .then(function(phrase) {
                var words = phrase.split(" ");
                expect(words.length).toBe(6);
                done();
            });
    });
});

// Passphrase can be set
it('Allows a passphrase to be set', function(done) {
    driver.findElement(By.css('.phrase'))
        .sendKeys('abandon abandon ability');
    driver.findElement(By.css('.passphrase'))
        .sendKeys('secure_passphrase');
    driver.sleep(generateDelay).then(function() {
      getFirstAddress(function(address) {
          expect(address).toBe("15pJzUWPGzR7avffV9nY5by4PSgSKG9rba");
          done();
      })
  });
});

// Network can be set to networks other than bitcoin
it('Allows selection of bitcoin testnet', function(done) {
    var params = {
        selectText: "BTC - Bitcoin Testnet",
        firstAddress: "mucaU5iiDaJDb69BHLeDv8JFfGiyg2nJKi",
    };
    testNetwork(done, params);
});
it('Allows selection of litecoin', function(done) {
    var params = {
        selectText: "LTC - Litecoin",
        firstAddress: "LQ4XU8RX2ULPmPq9FcUHdVmPVchP9nwXdn",
    };
    testNetwork(done, params);
});
it('Allows selection of ripple', function(done) {
    var params = {
        selectText: "XRP - Ripple",
        firstAddress: "rLTFnqbmCVPGx6VfaygdtuKWJgcN4v1zRS",
        phrase: "ill clump only blind unit burden thing track silver cloth review awake useful craft whale all satisfy else trophy sunset walk vanish hope valve",
    };
    testNetwork(done, params);
});
it('Allows selection of dogecoin', function(done) {
    var params = {
        selectText: "DOGE - Dogecoin",
        firstAddress: "DPQH2AtuzkVSG6ovjKk4jbUmZ6iXLpgbJA",
    };
    testNetwork(done, params);
});
it('Allows selection of denarius', function(done) {
    var params = {
        selectText: "DNR - Denarius",
        firstAddress: "DFdFMVUMzU9xX88EywXvAGwjiwpxyh9vKb",
    };
    testNetwork(done, params);
});
it('Allows selection of shadowcash', function(done) {
    var params = {
        selectText: "SDC - ShadowCash",
        firstAddress: "SiSZtfYAXEFvMm3XM8hmtkGDyViRwErtCG",
    };
    testNetwork(done, params);
});
it('Allows selection of shadowcash testnet', function(done) {
    var params = {
        selectText: "SDC - ShadowCash Testnet",
        firstAddress: "tM2EDpVKaTiEg2NZg3yKg8eqjLr55BErHe",
    };
    testNetwork(done, params);
});
it('Allows selection of viacoin', function(done) {
    var params = {
        selectText: "VIA - Viacoin",
        firstAddress: "Vq9Eq4N5SQnjqZvxtxzo7hZPW5XnyJsmXT",
    };
    testNetwork(done, params);
});
it('Allows selection of viacoin testnet', function(done) {
    var params = {
        selectText: "VIA - Viacoin Testnet",
        firstAddress: "tM2EDpVKaTiEg2NZg3yKg8eqjLr55BErHe",
    };
    testNetwork(done, params);
});
it('Allows selection of jumbucks', function(done) {
    var params = {
        selectText: "JBS - Jumbucks",
        firstAddress: "JLEXccwDXADK4RxBPkRez7mqsHVoJBEUew",
    };
    testNetwork(done, params);
});
it('Allows selection of clam', function(done) {
    var params = {
        selectText: "CLAM - Clams",
        firstAddress: "xCp4sakjVx4pUAZ6cBCtuin8Ddb6U1sk9y",
    };
    testNetwork(done, params);
});
it('Allows selection of crown', function(done) {
    var params = {
        selectText: "CRW - Crown",
        firstAddress: "18pWSwSUAQdiwMHUfFZB1fM2xue9X1FqE5",
    };
    testNetwork(done, params);
});
it('Allows selection of dash', function(done) {
    var params = {
        selectText: "DASH - Dash",
        firstAddress: "XdbhtMuGsPSkE6bPdNTHoFSszQKmK4S5LT",
    };
    testNetwork(done, params);
});
it('Allows selection of dash testnet', function(done) {
    var params = {
        selectText: "DASH - Dash Testnet",
        firstAddress: "yaR52EN4oojdJfBgzWJTymC4uuCLPT29Gw",
    };
    testNetwork(done, params);
});
it('Allows selection of game', function(done) {
    var params = {
        selectText: "GAME - GameCredits",
        firstAddress: "GSMY9bAp36cMR4zyT4uGVS7GFjpdXbao5Q",
    };
    testNetwork(done, params);
});
it('Allows selection of komodo', function(done) {
    var params = {
        selectText: "KMD - Komodo",
        firstAddress: "RMPPzJwAjPVZZAwJvXivHJGGjdCx6WBD2t",
    };
    testNetwork(done, params);
});
it('Allows selection of namecoin', function(done) {
    var params = {
        selectText: "NMC - Namecoin",
        firstAddress: "Mw2vK2Bvex1yYtYF6sfbEg2YGoUc98YUD2",
    };
    testNetwork(done, params);
});
it('Allows selection of onixcoin', function(done) {
    var params = {
        selectText: "ONX - Onixcoin",
        firstAddress: "XGwMqddeKjT3ddgX73QokjVbCL3aK6Yxfk",
    };
    testNetwork(done, params);
});
it('Allows selection of peercoin', function(done) {
    var params = {
        selectText: "PPC - Peercoin",
        firstAddress: "PVAiioTaK2eDHSEo3tppT9AVdBYqxRTBAm",
    };
    testNetwork(done, params);
});
it('Allows selection of ethereum', function(done) {
    var params = {
        selectText: "ETH - Ethereum",
        firstAddress: "0xe5815d5902Ad612d49283DEdEc02100Bd44C2772",
    };
    testNetwork(done, params);
    // TODO test private key and public key
});
it('Allows selection of slimcoin', function(done) {
    var params = {
        selectText: "SLM - Slimcoin",
        firstAddress: "SNzPi1CafHFm3WWjRo43aMgiaEEj3ogjww",
    };
    testNetwork(done, params);
});
it('Allows selection of slimcoin testnet', function(done) {
    var params = {
        selectText: "SLM - Slimcoin Testnet",
        firstAddress: "n3nMgWufTek5QQAr6uwMhg5xbzj8xqc4Dq",
    };
    testNetwork(done, params);
});
it('Allows selection of bitcoin cash', function(done) {
    var params = {
        selectText: "BCH - Bitcoin Cash",
        firstAddress: "bitcoincash:qzlquk7w4hkudxypl4fgv8x279r754dkvur7jpcsps",
    };
    testNetwork(done, params);
});
it('Allows selection of myriadcoin', function(done) {
    var params = {
        selectText: "XMY - Myriadcoin",
        firstAddress: "MJEswvRR46wh9BoiVj9DzKYMBkCramhoBV",
    };
    testNetwork(done, params);
});
it('Allows selection of pivx', function(done) {
    var params = {
        selectText: "PIVX - PIVX",
        firstAddress: "DBxgT7faCuno7jmtKuu6KWCiwqsVPqh1tS",
    };
    testNetwork(done, params);
});
it('Allows selection of pivx testnet', function(done) {
    var params = {
        selectText: "PIVX - PIVX Testnet",
        firstAddress: "yB5U384n6dGkVE3by5y9VdvHHPwPg68fQj",
    };
    testNetwork(done, params);
});
it('Allows selection of maza', function(done) {
    var params = {
        selectText: "MAZA - Maza",
        firstAddress: "MGW4Bmi2NEm4PxSjgeFwhP9vg18JHoRnfw",
    };
    testNetwork(done, params);
});
it('Allows selection of fujicoin', function(done) {
    var params = {
        selectText: "FJC - Fujicoin",
        firstAddress: "FgiaLpG7C99DyR4WnPxXedRVHXSfKzUDhF",
    };
    testNetwork(done, params);
});
it('Allows selection of nubits', function(done) {
    var params = {
        selectText: "USNBT - NuBits",
        firstAddress: "BLxkabXuZSJSdesLD7KxZdqovd4YwyBTU6",
    };
    testNetwork(done, params);
});
it('Allows selection of bitcoin gold', function(done) {
    var params = {
        selectText: "BTG - Bitcoin Gold",
        firstAddress: "GdDqug4WUsn5syNbSTHatNn4XnuwZtzedx",
    };
    testNetwork(done, params);
});
it('Allows selection of monacoin', function(done) {
    var params = {
        selectText: "MONA - Monacoin",
        firstAddress: "MKMiMr7MyjDKjJbCBzgF6u4ByqTS4NkRB1",
    };
    testNetwork(done, params);
});
it('Allows selection of AXE', function(done) {
    var params = {
        selectText: "AXE - Axe",
        firstAddress: "PScwtLUyPiGrqtKXrHF37DGETLXLZdw4up",
    };
    testNetwork(done, params);
});
it('Allows selection of BlackCoin', function(done) {
    var params = {
        selectText: "BLK - BlackCoin",
        firstAddress: "B5MznAKwj7uQ42vDz3w4onhBXPcqhTwJ9z",
    };
    testNetwork(done, params);
});
it('Allows selection of Neblio', function(done) {
    var params = {
        selectText: "NEBL - Neblio",
        firstAddress: "NefkeEEvhusbHMmTRrxx7H9wFnUXd8qQsE",
    };
    testNetwork(done, params);
});
it('Allows selection of Beetlecoin', function(done) {
    var params = {
        selectText: "BEET - Beetlecoin",
        firstAddress: "BVmtbEsGrjpknprmpHFq26z4kYHJUFHE71",
    };
    testNetwork(done, params);
});
it('Allows selection of Adcoin', function(done) {
    var params = {
        selectText: "ACC - Adcoin",
        firstAddress: "AcEDM6V5sF4kFHC76MJjjfProtS5Sw2qcd",
    };
    testNetwork(done, params);
});
it('Allows selection of Asiacoin', function(done) {
    var params = {
        selectText: "AC - Asiacoin",
        firstAddress: "ALupuEEz7kJjQTAvmtcBMBVuEjPa7GqZzE",
    };
    testNetwork(done, params);
});
it('Allows selection of Auroracoin', function(done) {
    var params = {
        selectText: "AUR - Auroracoin",
        firstAddress: "ANuraS6F4Jpi413FEnavjYkKYJJRHkgYCm",
    };
    testNetwork(done, params);
});
it('Allows selection of Bata', function(done) {
    var params = {
        selectText: "BTA - Bata",
        firstAddress: "BGxBdNeYPtF3GCuTtZBPQdFxCkdBYSF3fj",
    };
    testNetwork(done, params);
});
it('Allows selection of Belacoin', function(done) {
    var params = {
        selectText: "BELA - Belacoin",
        firstAddress: "BEeetqpNffdzeknSpNmQp5KAFh2KK1Qx7S",
    };
    testNetwork(done, params);
});
it('Allows selection of Bitcoin Atom', function(done) {
    var params = {
        selectText: "BCA - Bitcoin Atom",
        firstAddress: "AMy6qMbJeC4zsGRL6iWszmeCdQH65fgfih",
    };
    testNetwork(done, params);
});
it('Allows selection of Bitcoinplus', function(done) {
    var params = {
        selectText: "XBC - Bitcoinplus",
        firstAddress: "B7FSynZoDbEwTCSgsXq9nJ5ue8owYLVL8r",
    };
    testNetwork(done, params);
});
it('Allows selection of Bitcoin Private', function(done) {
    var params = {
        selectText: "BTCP - Bitcoin Private",
        firstAddress: "b1M3PbiXXyN6Hdivdw5rJv5VKpLjPzhm4jM",
    };
    testNetwork(done, params);
});
it('Allows selection of Bitcoinz', function(done) {
    var params = {
        selectText: "BTCZ - Bitcoinz",
        firstAddress: "t1X2YQoxs8cYRo2oaBYgVEwW5QNjCC59NYc",
    };
    testNetwork(done, params);
});
it('Allows selection of BitCloud', function(done) {
    var params = {
        selectText: "BTDX - BitCloud",
        firstAddress: "BE9tnWxiR7ALgVhG8LLDi2W9pvtjzZMFoM",
    };
    testNetwork(done, params);
});
it('Allows selection of Bitcore', function(done) {
    var params = {
        selectText: "BTX - Bitcore",
        firstAddress: "2Rgp5Znhpy34TK4QmPkfCiYs9r4KovfTH9",
    };
    testNetwork(done, params);
});
it('Allows selection of Bitsend', function(done) {
    var params = {
        selectText: "BSD - Bitsend",
        firstAddress: "iBPk7LYjDun3EPk7CRR8UUmnPoceVc1bp2",
    };
    testNetwork(done, params);
});
it('Allows selection of Britcoin', function(done) {
    var params = {
        selectText: "BRIT - Britcoin",
        firstAddress: "B6Aue4J2XLs1f1dtD4H1SHYFfh4XrmEbrw",
    };
    testNetwork(done, params);
});
it('Allows selection of Canadaecoin', function(done) {
    var params = {
        selectText: "CDN - Canadaecoin",
        firstAddress: "CanAyCfd5Rj2CQVfaoAmvDUZunPM5W1AEQ",
    };
    testNetwork(done, params);
});
it('Allows selection of Cannacoin', function(done) {
    var params = {
        selectText: "CCN - Cannacoin",
        firstAddress: "CYjW8xWB43g6krLJTmmrPk1PonoQX7h9Qd",
    };
    testNetwork(done, params);
});
it('Allows selection of Clubcoin', function(done) {
    var params = {
        selectText: "CLUB - Clubcoin",
        firstAddress: "CHMDEXN4sihpSVX4GyAa2hZ62shnby7uyN",
    };
    testNetwork(done, params);
});
it('Allows selection of Compcoin', function(done) {
    var params = {
        selectText: "CMP - Compcoin",
        firstAddress: "CLshtw3zhxkseBJS46UF12v3AFy9Dx7JVv",
    };
    testNetwork(done, params);
});
it('Allows selection of Crave', function(done) {
    var params = {
        selectText: "CRAVE - Crave",
        firstAddress: "VCYJeti6uKMNBFKCL7eP96UwuFWYHM7c85",
    };
    testNetwork(done, params);
});
it('Allows selection of Defcoin', function(done) {
    var params = {
        selectText: "DFC - Defcoin",
        firstAddress: "D8swcgyaaFUrXZU3ATwbgy16buCpWqbG1M",
    };
    testNetwork(done, params);
});
it('Allows selection of Diamond', function(done) {
    var params = {
        selectText: "DMD - Diamond",
        firstAddress: "dJnrVbLL9UPjdaVRz2C8VpqHZknqAqjLek",
    };
    testNetwork(done, params);
});
it('Allows selection of Digibyte', function(done) {
    var params = {
        selectText: "DGB - Digibyte",
        firstAddress: "D85Rp9jwLtMdmP6wGjTiqHBdVQLST3YCEq",
    };
    testNetwork(done, params);
});
it('Allows selection of Digitalcoin', function(done) {
    var params = {
        selectText: "DGC - Digitalcoin",
        firstAddress: "DKw4UGKEAZWweDNEbBFNQx4EM8x1mpUdia",
    };
    testNetwork(done, params);
});
it('Allows selection of Ecoin', function(done) {
    var params = {
        selectText: "ECN - Ecoin",
        firstAddress: "e6WFPLG5gcXyF7cESFteH1hE2XSmowW5yB",
    };
    testNetwork(done, params);
});
it('Allows selection of Edrcoin', function(done) {
    var params = {
        selectText: "EDRC - Edrcoin",
        firstAddress: "eh1nUJsvgKPFv6ebMBfcwJ299GMCpjeZUG",
    };
    testNetwork(done, params);
});
it('Allows selection of Egulden', function(done) {
    var params = {
        selectText: "EFL - Egulden",
        firstAddress: "Lg66yt55R7edRM58cDhKzXik2kFme3viX7",
    };
    testNetwork(done, params);
});
it('Allows selection of Einsteinium', function(done) {
    var params = {
        selectText: "EMC2 - Einsteinium",
        firstAddress: "EVAABm9hXKHk2MpVMbwNakRubFnNha5m8m",
    };
    testNetwork(done, params);
});
it('Allows selection of Europecoin', function(done) {
    var params = {
        selectText: "ERC - Europecoin",
        firstAddress: "ESA2YwPYntAoaPrE8Fm5qkKRtkcwLcwD6R",
    };
    testNetwork(done, params);
});
it('Allows selection of Exclusivecoin', function(done) {
    var params = {
        selectText: "EXCL - Exclusivecoin",
        firstAddress: "EbUa6m8UZW6nTxsYZD2FsDjkadKbp5M6JT",
    };
    testNetwork(done, params);
});
it('Allows selection of Feathercoin', function(done) {
    var params = {
        selectText: "FTC - Feathercoin",
        firstAddress: "6gDdjAMoSgQaW8UhqK3oboHs6ftGAroKkM",
    };
    testNetwork(done, params);
});
it('Allows selection of Firstcoin', function(done) {
    var params = {
        selectText: "FRST - Firstcoin",
        firstAddress: "FJN9GzfMm7Q8R4DJwK1H9F6A1GTghvFiMJ",
    };
    testNetwork(done, params);
});
it('Allows selection of Flashcoin', function(done) {
    var params = {
        selectText: "FLASH - Flashcoin",
        firstAddress: "UWfpf5LfMmLxZYooEb2EyvWhZ8NG7EZDRt",
    };
    testNetwork(done, params);
});
it('Allows selection of GCRCoin', function(done) {
    var params = {
        selectText: "GCR - GCRCoin",
        firstAddress: "GJjF5cLwyXLacpuvXAVksxGxKvHDjx58d6",
    };
    testNetwork(done, params);
});
it('Allows selection of Gobyte', function(done) {
    var params = {
        selectText: "GBX - Gobyte",
        firstAddress: "GS813Ys2brkmvSUw1rUqGPm2HqQVDHJRyA",
    };
    testNetwork(done, params);
});
it('Allows selection of Gridcoin', function(done) {
    var params = {
        selectText: "GRC - Gridcoin",
        firstAddress: "SGrWbBPvobgqKRF8td1Kdc9vbRY7MJ78Y9",
    };
    testNetwork(done, params);
});
it('Allows selection of Gulden', function(done) {
    var params = {
        selectText: "NLG - Gulden",
        firstAddress: "GcDP7cNEc33MPPdTFNJ8pZc6VMZJ2CbKxY",
    };
    testNetwork(done, params);
});
it('Allows selection of Helleniccoin', function(done) {
    var params = {
        selectText: "HNC - Helleniccoin",
        firstAddress: "LbHEKe5H72zp9G1fuWNiiNePTUfJb88915",
    };
    testNetwork(done, params);
});
it('Allows selection of Hempcoin', function(done) {
    var params = {
        selectText: "THC - Hempcoin",
        firstAddress: "H8sdWbZyJV4gyXyHtLXDaNnAuUDhK5mfTV",
    };
    testNetwork(done, params);
});
it('Allows selection of Insane', function(done) {
    var params = {
        selectText: "INSN - Insane",
        firstAddress: "iMPqEJMiXWuxC9U2NVinCCMr4t72h58EWx",
    };
    testNetwork(done, params);
});
it('Allows selection of Iop', function(done) {
    var params = {
        selectText: "IOP - Iop",
        firstAddress: "pGKQmcaPf95Ur5o6oHK4qdiZ52p1yaTvq1",
    };
    testNetwork(done, params);
});
it('Allows selection of Ixcoin', function(done) {
    var params = {
        selectText: "IXC - Ixcoin",
        firstAddress: "xgE9bTZ6YypT3E6ByzkTt31Hq68E9BqywH",
    };
    testNetwork(done, params);
});
it('Allows selection of Kobocoin', function(done) {
    var params = {
        selectText: "KOBO - Kobocoin",
        firstAddress: "FTVoNJETXDAM8x7MnmdE8RwWndSr9PQWhy",
    };
    testNetwork(done, params);
});
it('Allows selection of Landcoin', function(done) {
    var params = {
        selectText: "LDCN - Landcoin",
        firstAddress: "LLvLwNjG1aJcn1RS4W4GJUbv8fNaRATG7c",
    };
    testNetwork(done, params);
});
it('Allows selection of Library Credits', function(done) {
    var params = {
        selectText: "LBC - Library Credits",
        firstAddress: "bQJEQrHDJyHdqycB32uysh1SWn8Ln8LMdg",
    };
    testNetwork(done, params);
});
it('Allows selection of Linx', function(done) {
    var params = {
        selectText: "LINX - Linx",
        firstAddress: "XGWQ3cb3LGUB3VnHmj6xYSMgnokNbf6dyk",
    };
    testNetwork(done, params);
});
it('Allows selection of Litecoincash', function(done) {
    var params = {
        selectText: "LCC - Litecoincash",
        firstAddress: "Ce5n7fjUuQPLutJ4W5nCCfQLKdKLE1mv9A",
    };
    testNetwork(done, params);
});
it('Allows selection of Lynx', function(done) {
    var params = {
        selectText: "LYNX - Lynx",
        firstAddress: "KUeY3ZdZkg96p4W98pj1JjygCFU1XqWdw3",
    };
    testNetwork(done, params);
});
it('Allows selection of Megacoin', function(done) {
    var params = {
        selectText: "MEC - Megacoin",
        firstAddress: "MHHRRPHcF8DvQpEySFF9M6fR8Qv4JH2fFC",
    };
    testNetwork(done, params);
});
it('Allows selection of Minexcoin', function(done) {
    var params = {
        selectText: "MNX - Minexcoin",
        firstAddress: "XC1VnyJVfiMDwWgFtAHDp41cgY3AHk3dJT",
    };
    testNetwork(done, params);
});
it('Allows selection of Navcoin', function(done) {
    var params = {
        selectText: "NAV - Navcoin",
        firstAddress: "NTQVTPK3NWSQLKoffkiQw99T8PifkF1Y2U",
    };
    testNetwork(done, params);
});
it('Allows selection of Neoscoin', function(done) {
    var params = {
        selectText: "NEOS - Neoscoin",
        firstAddress: "NgATz6QbQNXvayHQ4CpZayugb9HeaPDdby",
    };
    testNetwork(done, params);
});
it('Allows selection of Neurocoin', function(done) {
    var params = {
        selectText: "NRO - Neurocoin",
        firstAddress: "NVdYErQ3mFpDuF5DquW9WMiT7sLc8ufFTn",
    };
    testNetwork(done, params);
});
it('Allows selection of Newyorkc', function(done) {
    var params = {
        selectText: "NYC - Newyorkc",
        firstAddress: "RSVMfyH1fKfy3puADJEhut2vfkRyon6imm",
    };
    testNetwork(done, params);
});
it('Allows selection of Novacoin', function(done) {
    var params = {
        selectText: "NVC - Novacoin",
        firstAddress: "4JRvUmxcKCJmaMXZyvRoSS1cmG2XvnZfHN",
    };
    testNetwork(done, params);
});
it('Allows selection of Nushares', function(done) {
    var params = {
        selectText: "NSR - Nushares",
        firstAddress: "SecjXzU3c7EecdT7EbC4vvmbdtBBokWh6J",
    };
    testNetwork(done, params);
});
it('Allows selection of Okcash', function(done) {
    var params = {
        selectText: "OK - Okcash",
        firstAddress: "PV4Qp1TUYuGv4TqVtLZtqvrsWWRycfx1Yi",
    };
    testNetwork(done, params);
});
it('Allows selection of Omnicore', function(done) {
    var params = {
        selectText: "OMNI - Omnicore",
        firstAddress: "1Q1t3gonjCT3rW38TsTsCvgSc3hh7zBGbi",
    };
    testNetwork(done, params);
});
it('Allows selection of Pesobit', function(done) {
    var params = {
        selectText: "PSB - Pesobit",
        firstAddress: "PDePsF7ALyXP7JaywokdYiRTDtKa14MAr1",
    };
    testNetwork(done, params);
});
it('Allows selection of Pinkcoin', function(done) {
    var params = {
        selectText: "PINK - Pinkcoin",
        firstAddress: "2TgjYQffjbzUHJghNaVbdsjHbRwruC3yzC",
    };
    testNetwork(done, params);
});
it('Allows selection of POSWcoin', function(done) {
    var params = {
        selectText: "POSW - POSWcoin",
        firstAddress: "PNxewmZoPnGBvoEbH6hgQZCK1igDiBCdgC",
    };
    testNetwork(done, params);
});
it('Allows selection of Potcoin', function(done) {
    var params = {
        selectText: "POT - Potcoin",
        firstAddress: "PEo7Vg2ctXgpP4vuLPeY9aGJtZotyrmiHc",
    };
    testNetwork(done, params);
});
it('Allows selection of Putincoin', function(done) {
    var params = {
        selectText: "PUT - Putincoin",
        firstAddress: "PViWnfr2uFtovd6e7joM49C94CsGSnqJis",
    };
    testNetwork(done, params);
});
it('Allows selection of Reddcoin', function(done) {
    var params = {
        selectText: "RDD - Reddcoin",
        firstAddress: "RtgRvXMBng1y51ftteveFqwNfyRG18HpxQ",
    };
    testNetwork(done, params);
});
it('Allows selection of RevolutionVR', function(done) {
    var params = {
        selectText: "RVR - RevolutionVR",
        firstAddress: "VXeeoP2jkzZnMFxtc66ZBZK1NHN5QJnnjL",
    };
    testNetwork(done, params);
});
it('Allows selection of Rubycoin', function(done) {
    var params = {
        selectText: "RBY - Rubycoin",
        firstAddress: "RV76JDtjTs11JdMDRToYn6CHecMRPLnKS6",
    };
    testNetwork(done, params);
});
it('Allows selection of Salus', function(done) {
    var params = {
        selectText: "SLS - Salus",
        firstAddress: "SgdYBmVytcW2aCYitdegwkUcCU7RSqYokB",
    };
});
it('Allows selection of Smileycoin', function(done) {
    var params = {
        selectText: "SMLY - Smileycoin",
        firstAddress: "BEZVnEBCAyFByrgKpwAgYgtvP4rKAd9Sj2",
    };
    testNetwork(done, params);
});
it('Allows selection of Solarcoin', function(done) {
    var params = {
        selectText: "SLR - Solarcoin",
        firstAddress: "8LZ13HbnjtaMJWSvvVFNTLf71zFfDrhwLu",
    };
    testNetwork(done, params);
});
it('Allows selection of stash', function(done) {
    var params = {
        selectText: "STASH - Stash",
        firstAddress: "XxwAsWB7REDKmAvHA85SbEZQQtpxeUDxS3",
    };
    testNetwork(done, params);
});
it('Allows selection of stash testnet', function(done) {
    var params = {
        selectText: "STASH - Stash Testnet",
        firstAddress: "YdbhtMuGsPSkE6bPdNTHoFSszQKmK4S5LT",
    };
    testNetwork(done, params);
});
it('Allows selection of Stratis', function(done) {
    var params = {
        selectText: "STRAT - Stratis",
        firstAddress: "ScfJnq3QDhKgDMEds6sqUE1ot6ShfhmXXq",
    };
    testNetwork(done, params);
});
it('Allows selection of Stratis Test', function(done) {
    var params = {
        selectText: "TSTRAT - Stratis Testnet",
        firstAddress: "TRLWm3dye4FRrDWouwYUSUZP96xb76mBE3",
    };
    testNetwork(done, params);
});
it('Allows selection of Syscoin', function(done) {
    var params = {
        selectText: "SYS - Syscoin",
        firstAddress: "SZwJi42Pst3VAMomyK5DG4157WM5ofRmSj",
    };
    testNetwork(done, params);
});
it('Allows selection of Toa', function(done) {
    var params = {
        selectText: "TOA - Toa",
        firstAddress: "TSe1QAnUwQzUfbBusDzRJ9URttrRGKoNKF",
    };
    testNetwork(done, params);
});
it('Allows selection of Ultimatesecurecash', function(done) {
    var params = {
        selectText: "USC - Ultimatesecurecash",
        firstAddress: "UPyLAZU2Che5fiy7Ed8xVJFmXAUhitA4ug",
    };
    testNetwork(done, params);
});
it('Allows selection of Unobtanium', function(done) {
    var params = {
        selectText: "UNO - Unobtanium",
        firstAddress: "uUBMPVMXrR6qhqornJqKTWgr8L69vihSL9",
    };
    testNetwork(done, params);
});
it('Allows selection of Vcash', function(done) {
    var params = {
        selectText: "XVC - Vcash",
        firstAddress: "VuL53MSY6KjvAjKSeRkh3NDnKykacDVeps",
    };
    testNetwork(done, params);
});
it('Allows selection of Verge', function(done) {
    var params = {
        selectText: "XVG - Verge",
        firstAddress: "DCrVuGkMjLJpTGgwAgv9AcMdeb1nkWbjZA",
    };
    testNetwork(done, params);
});
it('Allows selection of Vertcoin', function(done) {
    var params = {
        selectText: "VTC - Vertcoin",
        firstAddress: "Vf6koGuiWdXQfx8tNqxoNeEDxh4xh5cxsG",
    };
    testNetwork(done, params);
});
it('Allows selection of Vivo', function(done) {
    var params = {
        selectText: "VIVO - Vivo",
        firstAddress: "VFmBwuXXGhJe7MarQG2GfzHMFebRHgfSpB",
    };
    testNetwork(done, params);
});
it('Allows selection of Vpncoin', function(done) {
    var params = {
        selectText: "VASH - Vpncoin",
        firstAddress: "VoEmH1qXC4TsSgBAStR21QYetwnFqbqCx9",
    };
    testNetwork(done, params);
});
it('Allows selection of Whitecoin', function(done) {
    var params = {
        selectText: "XWC - Whitecoin",
        firstAddress: "WcSwCAUqrSgeSYbsaS3SSWWhsx8KRYTFDR",
    };
    testNetwork(done, params);
});
it('Allows selection of Wincoin', function(done) {
    var params = {
        selectText: "WC - Wincoin",
        firstAddress: "WaDVCESMGgyKgNESdn3u43NnwmGSkZED3Z",
    };
    testNetwork(done, params);
});
it('Allows selection of Zcoin', function(done) {
    var params = {
        selectText: "XZC - Zcoin",
        firstAddress: "a6VcMdP4XgAA9Tr7xNszmPG5FZpfRf17Cq",
    };
    testNetwork(done, params);
});
it('Allows selection of Zcash', function(done) {
    var params = {
        selectText: "ZEC - Zcash",
        firstAddress: "t1Sz8AneMcVuzUg3tPJ8et5AS5LFJ7K2EF9",
    };
    testNetwork(done, params);
});
it('Allows selection of Zclassic', function(done) {
    var params = {
        selectText: "ZCL - Zclassic",
        firstAddress: "t1TBMxTvVJRybUbMLGWq8H4A8F4VUL7czEc",
    };
    testNetwork(done, params);
});
it('Allows selection of Zencash', function(done) {
    var params = {
        selectText: "ZEN - Zencash",
        firstAddress: "znWh9XASyW2dZq5tck84wFjiwuqVysi7q3p",
    };
    testNetwork(done, params);
});
it('Allows selection of Energi', function(done) {
    var params = {
        selectText: "NRG - Energi",
        firstAddress: "EejRy4t4nidzhGGzkJUgFP3z4HYBjhTsRt",
    };
    testNetwork(done, params);
});
it('Allows selection of Ethereum Classic', function(done) {
    var params = {
        selectText: "ETC - Ethereum Classic",
        firstAddress: "0x3c05e5556693808367afB62eF3b63e35d6eD249A",
    };
    testNetwork(done, params);
});
it('Allows selection of Pirl', function(done) {
    var params = {
        selectText: "PIRL - Pirl",
        firstAddress: "0xe77FC0723dA122B5025CA79193c28563eB47e776",
    };
    testNetwork(done, params);
});
it('Allows selection of MIX', function(done) {
    var params = {
        selectText: "MIX - MIX",
        firstAddress: "0x98BC5e63aeb6A4e82d72850d20710F07E29A29F1",
    };
    testNetwork(done, params);
});
it('Allows selection of Musicoin', function(done) {
    var params = {
        selectText: "MUSIC - Musicoin",
        firstAddress: "0xDc060e4A0b0313ea83Cf6B3A39B9db2D29004897",
    };
    testNetwork(done, params);
});
it('Allows selection of Poa', function(done) {
    var params = {
        selectText: "POA - Poa",
        firstAddress: "0x53aF28d754e106210C3d0467Dd581eaf7e3C5e60",
    };
    testNetwork(done, params);
});
it('Allows selection of Expanse', function(done) {
    var params = {
        selectText: "EXP - Expanse",
        firstAddress: "0xf57FeAbf26582b6E3E666559d3B1Cc6fB2b2c5F6",
    };
    testNetwork(done, params);
});
it('Allows selection of Callisto', function(done) {
    var params = {
        selectText: "CLO - Callisto",
        firstAddress: "0x4f9364F7420B317266C51Dc8eB979717D4dE3f4E",
    };
    testNetwork(done, params);
});
it('Allows selection of HUSH', function(done) {
    var params = {
        selectText: "HUSH - Hush",
        firstAddress: "t1g6rLXUnJaiJuu4q4zmJjoa9Gk4fwKpiuA",
    };
    testNetwork(done, params);
});
it('Allows selection of ExchangeCoin', function(done) {
    var params = {
        selectText: "EXCC - ExchangeCoin",
        firstAddress: "22txYKpFN5fwGwdSs2UBf7ywewbLM92YqK7E",
    };
    testNetwork(done, params);
});
it('Allows selection of Artax', function(done) {
    var params = {
        selectText: "XAX - Artax",
        firstAddress: "AYxaQPY7XLidG31V7F3yNzwxPYpYzRqG4q",
    };
    testNetwork(done, params);
});
<<<<<<< HEAD
it('Allows selection of BitcoinGreen', function(done) {
    var params = {
        selectText: "BITG - Bitcoin Green",
        firstAddress: "GeNGm9SkEfwbsws3UrrUSE2sJeyWYjzraY",
=======
it('Allows selection of ANON', function(done) {
    var params = {
        selectText: "ANON - ANON",
        firstAddress: "AnU6pijpEeUZFWSTyM2qTqZQn996Zq1Xard",
>>>>>>> 8a516f55
    };
    testNetwork(done, params);
});


// BIP39 seed is set from phrase
it('Sets the bip39 seed from the prhase', function(done) {
    driver.findElement(By.css('.phrase'))
        .sendKeys('abandon abandon ability');
    driver.sleep(generateDelay).then(function() {
        driver.findElement(By.css('.seed'))
            .getAttribute("value")
            .then(function(seed) {
                expect(seed).toBe("20da140d3dd1df8713cefcc4d54ce0e445b4151027a1ab567b832f6da5fcc5afc1c3a3f199ab78b8e0ab4652efd7f414ac2c9a3b81bceb879a70f377aa0a58f3");
                done();
            })
    });
});

// BIP32 root key is set from phrase
it('Sets the bip39 root key from the prhase', function(done) {
    driver.findElement(By.css('.phrase'))
        .sendKeys('abandon abandon ability');
    driver.sleep(generateDelay).then(function() {
        driver.findElement(By.css('.root-key'))
            .getAttribute("value")
            .then(function(seed) {
                expect(seed).toBe("xprv9s21ZrQH143K2jkGDCeTLgRewT9F2pH5JZs2zDmmjXes34geVnFiuNa8KTvY5WoYvdn4Ag6oYRoB6cXtc43NgJAEqDXf51xPm6fhiMCKwpi");
                done();
            })
    });
});

// Tabs show correct addresses when changed
it('Shows the correct address when tab is changed', function(done) {
    driver.findElement(By.css('.phrase'))
        .sendKeys('abandon abandon ability');
    driver.sleep(generateDelay).then(function() {
        driver.findElement(By.css('#bip32-tab a'))
            .click();
        driver.sleep(generateDelay).then(function() {
            getFirstAddress(function(address) {
                expect(address).toBe("17uQ7s2izWPwBmEVFikTmZUjbBKWYdJchz");
                done();
            });
        });
    });
});

// BIP44 derivation path is shown
it('Shows the derivation path for bip44 tab', function(done) {
    driver.findElement(By.css('.phrase'))
        .sendKeys('abandon abandon ability');
    driver.sleep(generateDelay).then(function() {
        driver.findElement(By.css('#bip44 .path'))
            .getAttribute("value")
            .then(function(path) {
                expect(path).toBe("m/44'/0'/0'/0");
                done();
            })
    });
});

// BIP44 extended private key is shown
it('Shows the extended private key for bip44 tab', function(done) {
    driver.findElement(By.css('.phrase'))
        .sendKeys('abandon abandon ability');
    driver.sleep(generateDelay).then(function() {
        driver.findElement(By.css('.extended-priv-key'))
            .getAttribute("value")
            .then(function(path) {
                expect(path).toBe("xprvA2DxxvPZcyRvYgZMGS53nadR32mVDeCyqQYyFhrCVbJNjPoxMeVf7QT5g7mQASbTf9Kp4cryvcXnu2qurjWKcrdsr91jXymdCDNxKgLFKJG");
                done();
            })
    });
});

// BIP44 extended public key is shown
it('Shows the extended public key for bip44 tab', function(done) {
    driver.findElement(By.css('.phrase'))
        .sendKeys('abandon abandon ability');
    driver.sleep(generateDelay).then(function() {
        driver.findElement(By.css('.extended-pub-key'))
            .getAttribute("value")
            .then(function(path) {
                expect(path).toBe("xpub6FDKNRvTTLzDmAdpNTc49ia9b4byd6vqCdUa46Fp3vqMcC96uBoufCmZXQLiN5AK3iSCJMhf9gT2sxkpyaPepRuA7W3MujV5tGmF5VfbueM");
                done();
            })
    });
});

// BIP44 account field changes address list
it('Changes the address list if bip44 account is changed', function(done) {
    driver.findElement(By.css('#bip44 .account'))
        .sendKeys('1');
    driver.findElement(By.css('.phrase'))
        .sendKeys('abandon abandon ability');
    driver.sleep(generateDelay).then(function() {
        getFirstAddress(function(address) {
            expect(address).toBe("1Nq2Wmu726XHCuGhctEtGmhxo3wzk5wZ1H");
            done();
        });
    });
});

// BIP44 change field changes address list
it('Changes the address list if bip44 change is changed', function(done) {
    driver.findElement(By.css('#bip44 .change'))
        .sendKeys('1');
    driver.findElement(By.css('.phrase'))
        .sendKeys('abandon abandon ability');
    driver.sleep(generateDelay).then(function() {
        getFirstAddress(function(address) {
            expect(address).toBe("1KAGfWgqfVbSSXY56fNQ7YnhyKuoskHtYo");
            done();
        });
    });
});

// BIP32 derivation path can be set
it('Can use a custom bip32 derivation path', function(done) {
    driver.findElement(By.css('#bip32-tab a'))
        .click();
    driver.findElement(By.css('#bip32 .path'))
        .clear();
    driver.findElement(By.css('#bip32 .path'))
        .sendKeys('m/1');
    driver.findElement(By.css('.phrase'))
        .sendKeys('abandon abandon ability');
    driver.sleep(generateDelay).then(function() {
        getFirstAddress(function(address) {
            expect(address).toBe("16pYQQdLD1hH4hwTGLXBaZ9Teboi1AGL8L");
            done();
        });
    });
});

// BIP32 can use hardened derivation paths
it('Can use a hardened derivation paths', function(done) {
    driver.findElement(By.css('#bip32-tab a'))
        .click();
    driver.findElement(By.css('#bip32 .path'))
        .clear();
    driver.findElement(By.css('#bip32 .path'))
        .sendKeys("m/0'");
    driver.findElement(By.css('.phrase'))
        .sendKeys('abandon abandon ability');
    driver.sleep(generateDelay).then(function() {
        getFirstAddress(function(address) {
            expect(address).toBe("14aXZeprXAE3UUKQc4ihvwBvww2LuEoHo4");
            done();
        });
    });
});

// BIP32 extended private key is shown
it('Shows the BIP32 extended private key', function(done) {
    driver.findElement(By.css('#bip32-tab a'))
        .click();
    driver.findElement(By.css('.phrase'))
        .sendKeys('abandon abandon ability');
    driver.sleep(generateDelay).then(function() {
        driver.findElement(By.css('.extended-priv-key'))
            .getAttribute("value")
            .then(function(privKey) {
                expect(privKey).toBe("xprv9va99uTVE5aLiutUVLTyfxfe8v8aaXjSQ1XxZbK6SezYVuikA9MnjQVTA8rQHpNA5LKvyQBpLiHbBQiiccKiBDs7eRmBogsvq3THFeLHYbe");
                done();
            });
    });
});

// BIP32 extended public key is shown
it('Shows the BIP32 extended public key', function(done) {
    driver.findElement(By.css('#bip32-tab a'))
        .click();
    driver.findElement(By.css('.phrase'))
        .sendKeys('abandon abandon ability');
    driver.sleep(generateDelay).then(function() {
        driver.findElement(By.css('.extended-pub-key'))
            .getAttribute("value")
            .then(function(pubKey) {
                expect(pubKey).toBe("xpub69ZVZQzP4T8dwPxwbMzz36cNgwy4yzTHmETZMyihzzXXNi3thgg3HCow1RtY252wdw5rS8369xKnraN5Q93y3FkFfJp2XEHWUrkyXsjS93P");
                done();
            });
    });
});

// Derivation path is shown in table
it('Shows the derivation path in the table', function(done) {
    driver.findElement(By.css('.phrase'))
        .sendKeys('abandon abandon ability');
    driver.sleep(generateDelay).then(function() {
        getFirstPath(function(path) {
            expect(path).toBe("m/44'/0'/0'/0/0");
            done();
        });
    });
});

// Derivation path for address can be hardened
it('Can derive hardened addresses', function(done) {
    driver.findElement(By.css('#bip32-tab a'))
        .click();
    driver.executeScript(function() {
        $(".hardened-addresses").prop("checked", true);
    });
    driver.findElement(By.css('.phrase'))
        .sendKeys('abandon abandon ability');
    driver.sleep(generateDelay).then(function() {
        getFirstAddress(function(address) {
            expect(address).toBe("18exLzUv7kfpiXRzmCjFDoC9qwNLFyvwyd");
            done();
        });
    });
});

// Derivation path visibility can be toggled
it('Can toggle visibility of the derivation path column', function(done) {
    driver.findElement(By.css('.phrase'))
        .sendKeys('abandon abandon ability');
    driver.sleep(generateDelay).then(function() {
        driver.findElement(By.css('.index-toggle'))
            .click();
        testColumnValuesAreInvisible(done, "index");
    });
});

// Address is shown
it('Shows the address in the table', function(done) {
    driver.findElement(By.css('.phrase'))
        .sendKeys('abandon abandon ability');
    driver.sleep(generateDelay).then(function() {
        getFirstAddress(function(address) {
            expect(address).toBe("1Di3Vp7tBWtyQaDABLAjfWtF6V7hYKJtug");
            done();
        });
    });
});

// Addresses are shown in order of derivation path
it('Shows the address in order of derivation path', function(done) {
    driver.findElement(By.css('.phrase'))
        .sendKeys('abandon abandon ability');
    driver.sleep(generateDelay).then(function() {
        testRowsAreInCorrectOrder(done);
    });
});

// Address visibility can be toggled
it('Can toggle visibility of the address column', function(done) {
    driver.findElement(By.css('.phrase'))
        .sendKeys('abandon abandon ability');
    driver.sleep(generateDelay).then(function() {
        driver.findElement(By.css('.address-toggle'))
            .click();
        testColumnValuesAreInvisible(done, "address");
    });
});

// Public key is shown in table
it('Shows the public key in the table', function(done) {
    driver.findElement(By.css('.phrase'))
        .sendKeys('abandon abandon ability');
    driver.sleep(generateDelay).then(function() {
        driver.findElements(By.css('.pubkey'))
            .then(function(els) {
                els[0].getText()
                    .then(function(pubkey) {
                        expect(pubkey).toBe("033f5aed5f6cfbafaf223188095b5980814897295f723815fea5d3f4b648d0d0b3");
                        done();
                    });
            });
    });
});

// Public key visibility can be toggled
it('Can toggle visibility of the public key column', function(done) {
    driver.findElement(By.css('.phrase'))
        .sendKeys('abandon abandon ability');
    driver.sleep(generateDelay).then(function() {
        driver.findElement(By.css('.public-key-toggle'))
            .click();
        testColumnValuesAreInvisible(done, "pubkey");
    });
});

// Private key is shown in table
it('Shows the private key in the table', function(done) {
    driver.findElement(By.css('.phrase'))
        .sendKeys('abandon abandon ability');
    driver.sleep(generateDelay).then(function() {
        driver.findElements(By.css('.privkey'))
            .then(function(els) {
                els[0].getText()
                    .then(function(pubkey) {
                        expect(pubkey).toBe("L26cVSpWFkJ6aQkPkKmTzLqTdLJ923e6CzrVh9cmx21QHsoUmrEE");
                        done();
                    });
            });
    });
});

// Private key visibility can be toggled
it('Can toggle visibility of the private key column', function(done) {
    driver.findElement(By.css('.phrase'))
        .sendKeys('abandon abandon ability');
    driver.sleep(generateDelay).then(function() {
        driver.findElement(By.css('.private-key-toggle'))
            .click();
        testColumnValuesAreInvisible(done, "privkey");
    });
});

// More addresses can be generated
it('Can generate more rows in the table', function(done) {
    driver.findElement(By.css('.phrase'))
        .sendKeys('abandon abandon ability');
    driver.sleep(generateDelay).then(function() {
        driver.findElement(By.css('.more'))
            .click();
        driver.sleep(generateDelay).then(function() {
            driver.findElements(By.css('.address'))
                .then(function(els) {
                    expect(els.length).toBe(40);
                    done();
                });
        });
    });
});

// A custom number of additional addresses can be generated
it('Can generate more rows in the table', function(done) {
    driver.findElement(By.css('.phrase'))
        .sendKeys('abandon abandon ability');
    driver.sleep(generateDelay).then(function() {
        driver.findElement(By.css('.rows-to-add'))
            .clear();
        driver.findElement(By.css('.rows-to-add'))
            .sendKeys('1');
        driver.findElement(By.css('.more'))
            .click();
        driver.sleep(generateDelay).then(function() {
            driver.findElements(By.css('.address'))
                .then(function(els) {
                    expect(els.length).toBe(21);
                    done();
                });
        });
    });
});

// Additional addresses are shown in order of derivation path
it('Shows additional addresses in order of derivation path', function(done) {
    driver.findElement(By.css('.phrase'))
        .sendKeys('abandon abandon ability');
    driver.sleep(generateDelay).then(function() {
        driver.findElement(By.css('.more'))
            .click();
        driver.sleep(generateDelay).then(function() {
            testRowsAreInCorrectOrder(done);
        });
    });
});

// BIP32 root key can be set by the user
it('Allows the user to set the BIP32 root key', function(done) {
    driver.findElement(By.css('.root-key'))
        .sendKeys('xprv9s21ZrQH143K2jkGDCeTLgRewT9F2pH5JZs2zDmmjXes34geVnFiuNa8KTvY5WoYvdn4Ag6oYRoB6cXtc43NgJAEqDXf51xPm6fhiMCKwpi');
    driver.sleep(generateDelay).then(function() {
        getFirstAddress(function(address) {
            expect(address).toBe("1Di3Vp7tBWtyQaDABLAjfWtF6V7hYKJtug");
            done();
        });
    });
});

// Setting BIP32 root key clears the existing phrase, passphrase and seed
// TODO this doesn't work in selenium with chrome
it('Confirms the existing phrase should be cleared', function(done) {
    if (browser == "chrome") {
        pending("Selenium + Chrome headless bug for alert, see https://stackoverflow.com/q/45242264");
    }
    driver.findElement(By.css('.phrase'))
        .sendKeys('A non-blank but invalid value');
    driver.findElement(By.css('.root-key'))
        .sendKeys('xprv9s21ZrQH143K2jkGDCeTLgRewT9F2pH5JZs2zDmmjXes34geVnFiuNa8KTvY5WoYvdn4Ag6oYRoB6cXtc43NgJAEqDXf51xPm6fhiMCKwpi');
    driver.switchTo().alert().accept();
    driver.findElement(By.css('.phrase'))
    .getAttribute("value").then(function(value) {
        expect(value).toBe("");
        done();
    });
});

// Clearing of phrase, passphrase and seed can be cancelled by user
// TODO this doesn't work in selenium with chrome
it('Allows the clearing of the phrase to be cancelled', function(done) {
    if (browser == "chrome") {
        pending("Selenium + Chrome headless bug for alert, see https://stackoverflow.com/q/45242264");
    }
    driver.findElement(By.css('.phrase'))
        .sendKeys('abandon abandon ability');
    driver.sleep(generateDelay).then(function() {
        driver.findElement(By.css('.root-key'))
            .clear();
        driver.findElement(By.css('.root-key'))
            .sendKeys('x');
        driver.switchTo().alert().dismiss();
        driver.findElement(By.css('.phrase'))
        .getAttribute("value").then(function(value) {
            expect(value).toBe("abandon abandon ability");
            done();
        });
    });
});

// Custom BIP32 root key is used when changing the derivation path
it('Can set derivation path for root key instead of phrase', function(done) {
    driver.findElement(By.css('#bip44 .account'))
        .sendKeys('1');
    driver.findElement(By.css('.root-key'))
        .sendKeys('xprv9s21ZrQH143K2jkGDCeTLgRewT9F2pH5JZs2zDmmjXes34geVnFiuNa8KTvY5WoYvdn4Ag6oYRoB6cXtc43NgJAEqDXf51xPm6fhiMCKwpi');
    driver.sleep(generateDelay).then(function() {
        getFirstAddress(function(address) {
            expect(address).toBe("1Nq2Wmu726XHCuGhctEtGmhxo3wzk5wZ1H");
            done();
        });
    });
});

// Incorrect mnemonic shows error
it('Shows an error for incorrect mnemonic', function(done) {
    driver.findElement(By.css('.phrase'))
        .sendKeys('abandon abandon abandon');
    driver.sleep(feedbackDelay).then(function() {
        driver.findElement(By.css('.feedback'))
            .getText()
            .then(function(feedback) {
                expect(feedback).toBe("Invalid mnemonic");
                done();
            });
    });
});

// Incorrect word shows suggested replacement
it('Shows word suggestion for incorrect word', function(done) {
    driver.findElement(By.css('.phrase'))
        .sendKeys('abandon abandon abiliti');
    driver.sleep(feedbackDelay).then(function() {
        driver.findElement(By.css('.feedback'))
            .getText()
            .then(function(feedback) {
                var msg = "abiliti not in wordlist, did you mean ability?";
                expect(feedback).toBe(msg);
                done();
            });
    });
});

// Github pull request 48
// First four letters of word shows that word, not closest
// since first four letters gives unique word in BIP39 wordlist
// eg ille should show illegal, not idle
it('Shows word suggestion based on first four chars', function(done) {
    driver.findElement(By.css('.phrase'))
        .sendKeys('ille');
    driver.sleep(feedbackDelay).then(function() {
        driver.findElement(By.css('.feedback'))
            .getText()
            .then(function(feedback) {
                var msg = "ille not in wordlist, did you mean illegal?";
                expect(feedback).toBe(msg);
                done();
            });
    });
});

// Incorrect BIP32 root key shows error
it('Shows error for incorrect root key', function(done) {
    driver.findElement(By.css('.root-key'))
        .sendKeys('xprv9s21ZrQH143K2jkGDCeTLgRewT9F2pH5JZs2zDmmjXes34geVnFiuNa8KTvY5WoYvdn4Ag6oYRoB6cXtc43NgJAEqDXf51xPm6fhiMCKwpj');
    driver.sleep(feedbackDelay).then(function() {
        driver.findElement(By.css('.feedback'))
            .getText()
            .then(function(feedback) {
                var msg = "Invalid root key";
                expect(feedback).toBe(msg);
                done();
            });
    });
});

// Derivation path not starting with m shows error
it('Shows error for derivation path not starting with m', function(done) {
    driver.findElement(By.css('#bip32-tab a'))
        .click();
    driver.findElement(By.css('#bip32 .path'))
        .clear();
    driver.findElement(By.css('#bip32 .path'))
        .sendKeys('n/0');
    driver.findElement(By.css('.phrase'))
        .sendKeys('abandon abandon ability');
    driver.sleep(feedbackDelay).then(function() {
        driver.findElement(By.css('.feedback'))
            .getText()
            .then(function(feedback) {
                var msg = "First character must be 'm'";
                expect(feedback).toBe(msg);
                done();
            });
    });
});

// Derivation path containing invalid characters shows useful error
it('Shows error for derivation path not starting with m', function(done) {
    driver.findElement(By.css('#bip32-tab a'))
        .click();
    driver.findElement(By.css('#bip32 .path'))
        .clear();
    driver.findElement(By.css('#bip32 .path'))
        .sendKeys('m/1/0wrong1/1');
    driver.findElement(By.css('.phrase'))
        .sendKeys('abandon abandon ability');
    driver.sleep(feedbackDelay).then(function() {
        driver.findElement(By.css('.feedback'))
            .getText()
            .then(function(feedback) {
                var msg = "Invalid characters 0wrong1 found at depth 2";
                expect(feedback).toBe(msg);
                done();
            });
    });
});

// Github Issue 11: Default word length is 15
// https://github.com/iancoleman/bip39/issues/11
it('Sets the default word length to 15', function(done) {
    driver.findElement(By.css('.strength'))
        .getAttribute("value")
        .then(function(strength) {
            expect(strength).toBe("15");
            done();
        });
});

// Github Issue 12: Generate more rows with private keys hidden
// https://github.com/iancoleman/bip39/issues/12
it('Sets the correct hidden column state on new rows', function(done) {
    driver.findElement(By.css('.phrase'))
        .sendKeys("abandon abandon ability");
    driver.sleep(generateDelay).then(function() {
        driver.findElement(By.css('.private-key-toggle'))
            .click();
        driver.findElement(By.css('.more'))
            .click();
        driver.sleep(generateDelay).then(function() {
            driver.findElements(By.css('.privkey'))
                .then(function(els) {
                    expect(els.length).toBe(40);
                });
            testColumnValuesAreInvisible(done, "privkey");
        });
    });
});

// Github Issue 19: Mnemonic is not sensitive to whitespace
// https://github.com/iancoleman/bip39/issues/19
it('Ignores excess whitespace in the mnemonic', function(done) {
    var doublespace = "  ";
    var mnemonic = "urge cat" + doublespace + "bid";
    driver.findElement(By.css('.phrase'))
        .sendKeys(mnemonic);
    driver.sleep(generateDelay).then(function() {
        driver.findElement(By.css('.root-key'))
            .getAttribute("value")
            .then(function(seed) {
                expect(seed).toBe("xprv9s21ZrQH143K3isaZsWbKVoTtbvd34Y1ZGRugGdMeBGbM3AgBVzTH159mj1cbbtYSJtQr65w6L5xy5L9SFC7c9VJZWHxgAzpj4mun5LhrbC");
                done();
            });
    });
});

// Github Issue 23: Part 1: Use correct derivation path when changing tabs
// https://github.com/iancoleman/bip39/issues/23
it('Uses the correct derivation path when changing tabs', function(done) {
    // 1) and 2) set the phrase
    driver.findElement(By.css('.phrase'))
        .sendKeys("abandon abandon ability");
    driver.sleep(generateDelay).then(function() {
        // 3) select bip32 tab
        driver.findElement(By.css('#bip32-tab a'))
            .click();
        driver.sleep(generateDelay).then(function() {
            // 4) switch from bitcoin to litecoin
            selectNetwork("LTC - Litecoin");
            driver.sleep(generateDelay).then(function() {
                // 5) Check address is displayed correctly
                getFirstAddress(function(address) {
                    expect(address).toBe("LS8MP5LZ5AdzSZveRrjm3aYVoPgnfFh5T5");
                    // 5) Check derivation path is displayed correctly
                    getFirstPath(function(path) {
                        expect(path).toBe("m/0/0");
                        done();
                    });
                });
            });
        });
    });
});

// Github Issue 23 Part 2: Coin selection in derivation path
// https://github.com/iancoleman/bip39/issues/23#issuecomment-238011920
it('Uses the correct derivation path when changing coins', function(done) {
    // set the phrase
    driver.findElement(By.css('.phrase'))
        .sendKeys("abandon abandon ability");
    driver.sleep(generateDelay).then(function() {
        // switch from bitcoin to clam
        selectNetwork("CLAM - Clams");
        driver.sleep(generateDelay).then(function() {
            // check derivation path is displayed correctly
            getFirstPath(function(path) {
                expect(path).toBe("m/44'/23'/0'/0/0");
                done();
            });
        });
    });
});

// Github Issue 26: When using a Root key derrived altcoins are incorrect
// https://github.com/iancoleman/bip39/issues/26
it('Uses the correct derivation for altcoins with root keys', function(done) {
    // 1) 2) and 3) set the root key
    driver.findElement(By.css('.root-key'))
        .sendKeys("xprv9s21ZrQH143K2jkGDCeTLgRewT9F2pH5JZs2zDmmjXes34geVnFiuNa8KTvY5WoYvdn4Ag6oYRoB6cXtc43NgJAEqDXf51xPm6fhiMCKwpi");
    driver.sleep(generateDelay).then(function() {
        // 4) switch from bitcoin to viacoin
        selectNetwork("VIA - Viacoin");
        driver.sleep(generateDelay).then(function() {
            // 5) ensure the derived address is correct
            getFirstAddress(function(address) {
                expect(address).toBe("Vq9Eq4N5SQnjqZvxtxzo7hZPW5XnyJsmXT");
                done();
            });
        });
    });
});

// Selecting a language with no existing phrase should generate a phrase in
// that language.
it('Generate a random phrase when language is selected and no current phrase', function(done) {
    driver.findElement(By.css("a[href='#japanese']"))
        .click();
    driver.sleep(generateDelay).then(function() {
        driver.findElement(By.css(".phrase"))
            .getAttribute("value").then(function(phrase) {
                expect(phrase.search(/[a-z]/)).toBe(-1);
                expect(phrase.length).toBeGreaterThan(0);
                done();
            });
    });
});

// Selecting a language with existing phrase should update the phrase to use
// that language.
it('Updates existing phrases when the language is changed', function(done) {
    driver.findElement(By.css(".phrase"))
        .sendKeys("abandon abandon ability");
    driver.sleep(generateDelay).then(function() {
        driver.findElement(By.css("a[href='#italian']"))
            .click();
        driver.sleep(generateDelay).then(function() {
            driver.findElement(By.css(".phrase"))
                .getAttribute("value").then(function(phrase) {
                    // Check only the language changes, not the phrase
                    expect(phrase).toBe("abaco abaco abbaglio");
                    getFirstAddress(function(address) {
                        // Check the address is correct
                        expect(address).toBe("1Dz5TgDhdki9spa6xbPFbBqv5sjMrx3xgV");
                        done();
                    });
                });
        });
    });
});

// Suggested replacement for erroneous word in non-English language
it('Shows word suggestion for incorrect word in non-English language', function(done) {
    driver.findElement(By.css('.phrase'))
        .sendKeys('abaco abaco zbbaglio');
    driver.sleep(feedbackDelay).then(function() {
        driver.findElement(By.css('.feedback'))
            .getText()
            .then(function(feedback) {
                var msg = "zbbaglio not in wordlist, did you mean abbaglio?";
                expect(feedback).toBe(msg);
                done();
            });
    });
});

// Japanese word does not break across lines.
// Point 2 from
// https://github.com/bitcoin/bips/blob/master/bip-0039/bip-0039-wordlists.md#japanese
it('Does not break Japanese words across lines', function(done) {
    driver.findElement(By.css('.phrase'))
        .getCssValue("word-break")
        .then(function(value) {
            expect(value).toBe("keep-all");
            done();
        });
});

// Language can be specified at page load using hash value in url
it('Can set the language from the url hash', function(done) {
    driver.get(url + "#japanese").then(function() {
        driver.findElement(By.css('.generate')).click();
        driver.sleep(generateDelay).then(function() {
            driver.findElement(By.css(".phrase"))
                .getAttribute("value").then(function(phrase) {
                    expect(phrase.search(/[a-z]/)).toBe(-1);
                    expect(phrase.length).toBeGreaterThan(0);
                    done();
                });
        });
    });
});

// Entropy can be entered by the user
it('Allows entropy to be entered', function(done) {
    driver.findElement(By.css('.use-entropy'))
        .click();
    driver.findElement(By.css('.entropy'))
        .sendKeys('00000000 00000000 00000000 00000000');
    driver.sleep(generateDelay).then(function() {
        driver.findElement(By.css(".phrase"))
            .getAttribute("value").then(function(phrase) {
                expect(phrase).toBe("abandon abandon ability");
                getFirstAddress(function(address) {
                    expect(address).toBe("1Di3Vp7tBWtyQaDABLAjfWtF6V7hYKJtug");
                    done();
                })
            });
    });
});

// A warning about entropy is shown to the user, with additional information
it('Shows a warning about using entropy', function(done) {
    driver.findElement(By.css('.use-entropy'))
        .click();
    driver.findElement(By.css('.entropy-container'))
        .getText()
        .then(function(containerText) {
            var warning = "mnemonic may be insecure";
            expect(containerText).toContain(warning);
            driver.findElement(By.css('#entropy-notes'))
                .findElement(By.xpath("parent::*"))
                .getText()
                .then(function(notesText) {
                    var detail = "flipping a fair coin, rolling a fair dice, noise measurements etc";
                    expect(notesText).toContain(detail);
                    done();
                });
        });
});

// The types of entropy available are described to the user
it('Shows the types of entropy available', function(done) {
    driver.findElement(By.css('.entropy'))
        .getAttribute("placeholder")
        .then(function(placeholderText) {
            var options = [
                "binary",
                "base 6",
                "dice",
                "base 10",
                "hexadecimal",
                "cards",
            ];
            for (var i=0; i<options.length; i++) {
                var option = options[i];
                expect(placeholderText).toContain(option);
            }
            done();
        });
});

// The actual entropy used is shown to the user
it('Shows the actual entropy used', function(done) {
    driver.findElement(By.css('.use-entropy'))
        .click();
    driver.findElement(By.css('.entropy'))
        .sendKeys('Not A Very Good Entropy Source At All');
    driver.sleep(generateDelay).then(function() {
        driver.findElement(By.css('.entropy-container'))
            .getText()
            .then(function(text) {
                expect(text).toMatch(/Filtered Entropy\s+AedEceAA/);
                done();
            });
    });
});

// Binary entropy can be entered
it('Allows binary entropy to be entered', function(done) {
    testEntropyType(done, "01", "binary");
});

// Base 6 entropy can be entered
it('Allows base 6 entropy to be entered', function(done) {
    testEntropyType(done, "012345", "base 6");
});

// Base 6 dice entropy can be entered
it('Allows base 6 dice entropy to be entered', function(done) {
    testEntropyType(done, "123456", "base 6 (dice)");
});

// Base 10 entropy can be entered
it('Allows base 10 entropy to be entered', function(done) {
    testEntropyType(done, "789", "base 10");
});

// Hexadecimal entropy can be entered
it('Allows hexadecimal entropy to be entered', function(done) {
    testEntropyType(done, "abcdef", "hexadecimal");
});

// Dice entropy value is shown as the converted base 6 value
// ie 123456 is converted to 123450
it('Shows dice entropy as base 6', function(done) {
    driver.findElement(By.css('.use-entropy'))
        .click();
    driver.findElement(By.css('.entropy'))
        .sendKeys("123456");
    driver.sleep(generateDelay).then(function() {
        driver.findElement(By.css('.entropy-container'))
            .getText()
            .then(function(text) {
                expect(text).toMatch(/Filtered Entropy\s+123450/);
                done();
            });
    });
});

// The number of bits of entropy accumulated is shown
it("Shows the number of bits of entropy for 20 bits of binary", function(done) {
    testEntropyBits(done, "0000 0000 0000 0000 0000", "20");
});
it("Shows the number of bits of entropy for 1 bit of binary", function(done) {
    testEntropyBits(done, "0", "1");
});
it("Shows the number of bits of entropy for 4 bits of binary", function(done) {
    testEntropyBits(done, "0000", "4");
});
it("Shows the number of bits of entropy for 1 character of base 6 (dice)", function(done) {
    // 6 in card is 0 in base 6, 0 in base 6 is 2.6 bits (rounded down to 2 bits)
    testEntropyBits(done, "6", "2");
});
it("Shows the number of bits of entropy for 1 character of base 10 with 3 bits", function(done) {
    // 7 in base 10 is 111 in base 2, no leading zeros
    testEntropyBits(done, "7", "3");
});
it("Shows the number of bits of entropy for 1 character of base 10 with 4 bis", function(done) {
    testEntropyBits(done, "8", "4");
});
it("Shows the number of bits of entropy for 1 character of hex", function(done) {
    testEntropyBits(done, "F", "4");
});
it("Shows the number of bits of entropy for 2 characters of base 10", function(done) {
    testEntropyBits(done, "29", "6");
});
it("Shows the number of bits of entropy for 2 characters of hex", function(done) {
    testEntropyBits(done, "0A", "8");
});
it("Shows the number of bits of entropy for 2 characters of hex with 3 leading zeros", function(done) {
    // hex is always multiple of 4 bits of entropy
    testEntropyBits(done, "1A", "8");
});
it("Shows the number of bits of entropy for 2 characters of hex with 2 leading zeros", function(done) {
    testEntropyBits(done, "2A", "8");
});
it("Shows the number of bits of entropy for 2 characters of hex with 1 leading zero", function(done) {
    testEntropyBits(done, "4A", "8");
});
it("Shows the number of bits of entropy for 2 characters of hex with no leading zeros", function(done) {
    testEntropyBits(done, "8A", "8");
});
it("Shows the number of bits of entropy for 2 characters of hex starting with F", function(done) {
    testEntropyBits(done, "FA", "8");
});
it("Shows the number of bits of entropy for 4 characters of hex with leading zeros", function(done) {
    testEntropyBits(done, "000A", "16");
});
it("Shows the number of bits of entropy for 4 characters of base 6", function(done) {
    testEntropyBits(done, "5555", "11");
});
it("Shows the number of bits of entropy for 4 characters of base 6 dice", function(done) {
    // uses dice, so entropy is actually 0000 in base 6, which is 4 lots of
    // 2.58 bits, which is 10.32 bits (rounded down to 10 bits)
    testEntropyBits(done, "6666", "10");
});
it("Shows the number of bits of entropy for 4 charactes of base 10", function(done) {
    // Uses base 10, which is 4 lots of 3.32 bits, which is 13.3 bits (rounded
    // down to 13)
    testEntropyBits(done, "2227", "13");
});
it("Shows the number of bits of entropy for 4 characters of hex with 2 leading zeros", function(done) {
    testEntropyBits(done, "222F", "16");
});
it("Shows the number of bits of entropy for 4 characters of hex starting with F", function(done) {
    testEntropyBits(done, "FFFF", "16");
});
it("Shows the number of bits of entropy for 10 characters of base 10", function(done) {
    // 10 events at 3.32 bits per event
    testEntropyBits(done, "0000101017", "33");
});
it("Shows the number of bits of entropy for a full deck of cards", function(done) {
    // cards are not replaced, so a full deck is not 52^52 entropy which is 296
    // bits, it's 52!, which is 225 bits
    testEntropyBits(done, "ac2c3c4c5c6c7c8c9ctcjcqckcad2d3d4d5d6d7d8d9dtdjdqdkdah2h3h4h5h6h7h8h9hthjhqhkhas2s3s4s5s6s7s8s9stsjsqsks", "225");
});

it("Shows details about the entered entropy", function(done) {
    testEntropyFeedback(done,
        {
            entropy: "A",
            filtered: "A",
            type: "hexadecimal",
            events: "1",
            bits: "4",
            words: 0,
            strength: "less than a second",
        }
    );
});
it("Shows details about the entered entropy", function(done) {
    testEntropyFeedback(done,
        {
            entropy: "AAAAAAAA",
            filtered: "AAAAAAAA",
            type: "hexadecimal",
            events: "8",
            bits: "32",
            words: 3,
            strength: "less than a second - Repeats like \"aaa\" are easy to guess",
        }
    );
});
it("Shows details about the entered entropy", function(done) {
    testEntropyFeedback(done,
        {
            entropy: "AAAAAAAA B",
            filtered: "AAAAAAAAB",
            type: "hexadecimal",
            events: "9",
            bits: "36",
            words: 3,
            strength: "less than a second - Repeats like \"aaa\" are easy to guess",
        }
    );
});
it("Shows details about the entered entropy", function(done) {
    testEntropyFeedback(done,
        {
            entropy: "AAAAAAAA BBBBBBBB",
            filtered: "AAAAAAAABBBBBBBB",
            type: "hexadecimal",
            events: "16",
            bits: "64",
            words: 6,
            strength: "less than a second - Repeats like \"aaa\" are easy to guess",
        }
    );
});
it("Shows details about the entered entropy", function(done) {
    testEntropyFeedback(done,
        {
            entropy: "AAAAAAAA BBBBBBBB CCCCCCCC",
            filtered: "AAAAAAAABBBBBBBBCCCCCCCC",
            type: "hexadecimal",
            events: "24",
            bits: "96",
            words: 9,
            strength: "less than a second",
        }
    );
});
it("Shows details about the entered entropy", function(done) {
    testEntropyFeedback(done,
        {
            entropy: "AAAAAAAA BBBBBBBB CCCCCCCC DDDDDDDD",
            filtered: "AAAAAAAABBBBBBBBCCCCCCCCDDDDDDDD",
            type: "hexadecimal",
            events: "32",
            bits: "128",
            words: 12,
            strength: "2 minutes",
        }
    );
});
it("Shows details about the entered entropy", function(done) {
    testEntropyFeedback(done,
        {
            entropy: "AAAAAAAA BBBBBBBB CCCCCCCC DDDDDDDA",
            filtered: "AAAAAAAABBBBBBBBCCCCCCCCDDDDDDDA",
            type: "hexadecimal",
            events: "32",
            bits: "128",
            words: 12,
            strength: "2 days",
        }
    );
});
it("Shows details about the entered entropy", function(done) {
    testEntropyFeedback(done,
        {
            entropy: "AAAAAAAA BBBBBBBB CCCCCCCC DDDDDDDA EEEEEEEE",
            filtered: "AAAAAAAABBBBBBBBCCCCCCCCDDDDDDDAEEEEEEEE",
            type: "hexadecimal",
            events: "40",
            bits: "160",
            words: 15,
            strength: "3 years",
        }
    );
});
it("Shows details about the entered entropy", function(done) {
    testEntropyFeedback(done,
        {
            entropy: "AAAAAAAA BBBBBBBB CCCCCCCC DDDDDDDA EEEEEEEE FFFFFFFF",
            filtered: "AAAAAAAABBBBBBBBCCCCCCCCDDDDDDDAEEEEEEEEFFFFFFFF",
            type: "hexadecimal",
            events: "48",
            bits: "192",
            words: 18,
            strength: "centuries",
        }
    );
});
it("Shows details about the entered entropy", function(done) {
    testEntropyFeedback(done,
        {
            entropy: "7d",
            type: "card",
            events: "1",
            bits: "4",
            words: 0,
            strength: "less than a second",
        }
    );
});
it("Shows details about the entered entropy", function(done) {
    testEntropyFeedback(done,
        {
            entropy: "ac2c3c4c5c6c7c8c9ctcjcqckcad2d3d4d5d6d7d8d9dtdjdqdkdah2h3h4h5h6h7h8h9hthjhqhkhas2s3s4s5s6s7s8s9stsjsqsks",
            type: "card (full deck)",
            events: "52",
            bits: "225",
            words: 21,
            strength: "centuries",
        }
    );
});
it("Shows details about the entered entropy", function(done) {
    testEntropyFeedback(done,
        {
            entropy: "ac2c3c4c5c6c7c8c9ctcjcqckcad2d3d4d5d6d7d8d9dtdjdqdkdah2h3h4h5h6h7h8h9hthjhqhkhas2s3s4s5s6s7s8s9stsjsqsks3d",
            type: "card (full deck, 1 duplicate: 3d)",
            events: "53",
            bits: "254",
            words: 21,
            strength: "centuries",
        }
    );
});
it("Shows details about the entered entropy", function(done) {
    testEntropyFeedback(done,
        {
            entropy: "ac2c3c4c5c6c7c8c9ctcjcqckcad2d3d4d5d6d7d8d9dtdjdqdkdah2h3h4h5h6h7h8h9hthjhqhkhas2s3s4s5s6s7s8s9stsjsqs3d4d",
            type: "card (2 duplicates: 3d 4d, 1 missing: KS)",
            events: "53",
            bits: "254",
            words: 21,
            strength: "centuries",
        }
    );
});
it("Shows details about the entered entropy", function(done) {
    testEntropyFeedback(done,
        {
            entropy: "ac2c3c4c5c6c7c8c9ctcjcqckcad2d3d4d5d6d7d8d9dtdjdqdkdah2h3h4h5h6h7h8h9hthjhqhkhas2s3s4s5s6s7s8s9stsjsqs3d4d5d6d",
            type: "card (4 duplicates: 3d 4d 5d..., 1 missing: KS)",
            events: "55",
            bits: "264",
            words: 24,
            strength: "centuries",
        }
    );
});
it("Shows details about the entered entropy", function(done) {
    testEntropyFeedback(done,
        // Next test was throwing uncaught error in zxcvbn
        // Also tests 451 bits, ie Math.log2(52!)*2 = 225.58 * 2
        {
            entropy: "ac2c3c4c5c6c7c8c9ctcjcqckcad2d3d4d5d6d7d8d9dtdjdqdkdah2h3h4h5h6h7h8h9hthjhqhkhas2s3s4s5s6s7s8s9stsjsqsksac2c3c4c5c6c7c8c9ctcjcqckcad2d3d4d5d6d7d8d9dtdjdqdkdah2h3h4h5h6h7h8h9hthjhqhkhas2s3s4s5s6s7s8s9stsjsqsks",
            type: "card (full deck, 52 duplicates: ac 2c 3c...)",
            events: "104",
            bits: "499",
            words: 45,
            strength: "centuries",
        }
    );
});
it("Shows details about the entered entropy", function(done) {
    testEntropyFeedback(done,
        // Case insensitivity to duplicate cards
        {
            entropy: "asAS",
            type: "card (1 duplicate: AS)",
            events: "2",
            bits: "9",
            words: 0,
            strength: "less than a second",
        }
    );
});
it("Shows details about the entered entropy", function(done) {
    testEntropyFeedback(done,
        {
            entropy: "ASas",
            type: "card (1 duplicate: as)",
            events: "2",
            bits: "9",
            words: 0,
            strength: "less than a second",
        }
    );
});
it("Shows details about the entered entropy", function(done) {
    testEntropyFeedback(done,
        // Missing cards are detected
        {
            entropy: "ac2c3c4c5c6c7c8c  tcjcqckcad2d3d4d5d6d7d8d9dtdjdqdkdah2h3h4h5h6h7h8h9hthjhqhkhas2s3s4s5s6s7s8s9stsjsqsks",
            type: "card (1 missing: 9C)",
            events: "51",
            bits: "221",
            words: 18,
            strength: "centuries",
        }
    );
});
it("Shows details about the entered entropy", function(done) {
    testEntropyFeedback(done,
        {
            entropy: "ac2c3c4c5c6c7c8c  tcjcqckcad2d3d4d  6d7d8d9dtdjdqdkdah2h3h4h5h6h7h8h9hthjhqhkhas2s3s4s5s6s7s8s9stsjsqsks",
            type: "card (2 missing: 9C 5D)",
            events: "50",
            bits: "216",
            words: 18,
            strength: "centuries",
        }
    );
});
it("Shows details about the entered entropy", function(done) {
    testEntropyFeedback(done,
        {
            entropy: "ac2c3c4c5c6c7c8c  tcjcqckcad2d3d4d  6d7d8d9dtdjd  kdah2h3h  5h6h7h8h9hthjhqhkhas2s3s4s5s6s7s8s9stsjsqsks",
            type: "card (4 missing: 9C 5D QD...)",
            events: "48",
            bits: "208",
            words: 18,
            strength: "centuries",
        }
    );
});
it("Shows details about the entered entropy", function(done) {
    testEntropyFeedback(done,
        // More than six missing cards does not show message
        {
            entropy: "ac2c3c4c5c6c7c8c  tcjcqckcad2d3d4d  6d  8d9d  jd  kdah2h3h  5h6h7h8h9hthjhqhkh  2s3s4s5s6s7s8s9stsjsqsks",
            type: "card",
            events: "45",
            bits: "195",
            words: 18,
            strength: "centuries",
        }
    );
});
it("Shows details about the entered entropy", function(done) {
    testEntropyFeedback(done,
        // Multiple decks of cards increases bits per event
        {
            entropy: "3d",
            events: "1",
            bits: "4",
            bitsPerEvent: "4.34",
        }
    );
});
it("Shows details about the entered entropy", function(done) {
    testEntropyFeedback(done,
        {
            entropy: "3d3d",
            events: "2",
            bits: "9",
            bitsPerEvent: "4.80",
        }
    );
});
it("Shows details about the entered entropy", function(done) {
    testEntropyFeedback(done,
        {
            entropy: "3d3d3d",
            events: "3",
            bits: "15",
            bitsPerEvent: "5.01",
        }
    );
});
it("Shows details about the entered entropy", function(done) {
    testEntropyFeedback(done,
        {
            entropy: "3d3d3d3d",
            events: "4",
            bits: "20",
            bitsPerEvent: "5.14",
        }
    );
});
it("Shows details about the entered entropy", function(done) {
    testEntropyFeedback(done,
        {
            entropy: "3d3d3d3d3d",
            events: "5",
            bits: "26",
            bitsPerEvent: "5.22",
        }
    );
});
it("Shows details about the entered entropy", function(done) {
    testEntropyFeedback(done,
        {
            entropy: "3d3d3d3d3d3d",
            events: "6",
            bits: "31",
            bitsPerEvent: "5.28",
        }
    );
});
it("Shows details about the entered entropy", function(done) {
    testEntropyFeedback(done,
        {
            entropy: "3d3d3d3d3d3d3d3d3d3d3d3d3d3d3d3d3d3d3d3d3d3d3d3d3d3d3d3d3d3d3d3d3d",
            events: "33",
            bits: "184",
            bitsPerEvent: "5.59",
            strength: 'less than a second - Repeats like "abcabcabc" are only slightly harder to guess than "abc"',
        }
    );
});

// Entropy is truncated from the left
it('Truncates entropy from the left', function(done) {
    // Truncate from left means 0000 is removed from the start
    // which gives mnemonic 'avocado zoo zone'
    // not 1111 removed from the end
    // which gives the mnemonic 'abstract zoo zoo'
    var entropy  = "00000000 00000000 00000000 00000000";
        entropy += "11111111 11111111 11111111 1111"; // Missing last byte
    driver.findElement(By.css('.use-entropy'))
        .click();
    driver.findElement(By.css('.entropy'))
        .sendKeys(entropy);
    driver.sleep(generateDelay).then(function() {
        driver.findElement(By.css(".phrase"))
            .getAttribute("value").then(function(phrase) {
                expect(phrase).toBe("avocado zoo zone");
                done();
            });
    });
});

// Very large entropy results in very long mnemonics
it('Converts very long entropy to very long mnemonics', function(done) {
    var entropy  = "";
    for (var i=0; i<33; i++) {
        entropy += "AAAAAAAA"; // 3 words * 33 iterations = 99 words
    }
    driver.findElement(By.css('.use-entropy'))
        .click();
    driver.findElement(By.css('.entropy'))
        .sendKeys(entropy);
    driver.sleep(generateDelay).then(function() {
        driver.findElement(By.css(".phrase"))
            .getAttribute("value").then(function(phrase) {
                var wordCount = phrase.split(/\s+/g).length;
                expect(wordCount).toBe(99);
                done();
            });
    });
});

// Is compatible with bip32jp entropy
// https://bip32jp.github.io/english/index.html
// NOTES:
// Is incompatible with:
//     base 20
it('Is compatible with bip32jp.github.io', function(done) {
    var entropy  = "543210543210543210543210543210543210543210543210543210543210543210543210543210543210543210543210543";
    var expectedPhrase = "train then jungle barely whip fiber purpose puppy eagle cloud clump hospital robot brave balcony utility detect estate old green desk skill multiply virus";
    driver.findElement(By.css('.use-entropy'))
        .click();
    driver.findElement(By.css('.entropy'))
        .sendKeys(entropy);
    driver.sleep(generateDelay).then(function() {
        driver.findElement(By.css(".phrase"))
            .getAttribute("value").then(function(phrase) {
                expect(phrase).toBe(expectedPhrase);
                done();
            });
    });
});

// Blank entropy does not generate mnemonic or addresses
it('Does not generate mnemonic for blank entropy', function(done) {
    driver.findElement(By.css('.use-entropy'))
        .click();
    driver.findElement(By.css('.entropy'))
        .clear();
    // check there is no mnemonic
    driver.sleep(generateDelay).then(function() {
        driver.findElement(By.css(".phrase"))
            .getAttribute("value").then(function(phrase) {
                expect(phrase).toBe("");
                // check there is no mnemonic
                driver.findElements(By.css(".address"))
                    .then(function(addresses) {
                        expect(addresses.length).toBe(0);
                        // Check the feedback says 'blank entropy'
                        driver.findElement(By.css(".feedback"))
                            .getText()
                            .then(function(feedbackText) {
                                expect(feedbackText).toBe("Blank entropy");
                                done();
                            });
                    })
            });
    });
});

// Mnemonic length can be selected even for weak entropy
it('Allows selection of mnemonic length even for weak entropy', function(done) {
    driver.findElement(By.css('.use-entropy'))
        .click();
    driver.executeScript(function() {
        $(".mnemonic-length").val("18").trigger("change");
    });
    driver.findElement(By.css('.entropy'))
        .sendKeys("012345");
    driver.sleep(generateDelay).then(function() {
        driver.findElement(By.css(".phrase"))
            .getAttribute("value").then(function(phrase) {
                var wordCount = phrase.split(/\s+/g).length;
                expect(wordCount).toBe(18);
                done();
            });
    });
});

// Github issue 33
// https://github.com/iancoleman/bip39/issues/33
// Final cards should contribute entropy
it('Uses as much entropy as possible for the mnemonic', function(done) {
    driver.findElement(By.css('.use-entropy'))
        .click();
    driver.findElement(By.css('.entropy'))
        .sendKeys("7S 9H 9S QH 8C KS AS 7D 7C QD 4S 4D TC 2D 5S JS 3D 8S 8H 4C 3C AC 3S QC 9C JC 7H AD TD JD 6D KH 5C QS 2S 6S 6H JH KD 9D-6C TS TH 4H KC 5H 2H AH 2C 8D 3H 5D");
    driver.sleep(generateDelay).then(function() {
        // Get mnemonic
        driver.findElement(By.css(".phrase"))
            .getAttribute("value").then(function(originalPhrase) {
                // Set the last 12 cards to be AS
                driver.findElement(By.css('.entropy'))
                    .clear();
                driver.findElement(By.css('.entropy'))
                    .sendKeys("7S 9H 9S QH 8C KS AS 7D 7C QD 4S 4D TC 2D 5S JS 3D 8S 8H 4C 3C AC 3S QC 9C JC 7H AD TD JD 6D KH 5C QS 2S 6S 6H JH KD 9D-AS AS AS AS AS AS AS AS AS AS AS AS");
                driver.sleep(generateDelay).then(function() {
                    // Get new mnemonic
                    driver.findElement(By.css(".phrase"))
                        .getAttribute("value").then(function(newPhrase) {
                            expect(originalPhrase).not.toEqual(newPhrase);
                            done();
                        });
                });
            });
    });
});

// Github issue 35
// https://github.com/iancoleman/bip39/issues/35
// QR Code support
// TODO this doesn't work in selenium with firefox
// see https://stackoverflow.com/q/40360223
it('Shows a qr code on hover for the phrase', function(done) {
    if (browser == "firefox") {
        pending("Selenium + Firefox bug for mouseMove, see https://stackoverflow.com/q/40360223");
    }
    // generate a random mnemonic
    var generateEl = driver.findElement(By.css('.generate'));
    generateEl.click();
    // toggle qr to show (hidden by default)
    var phraseEl = driver.findElement(By.css(".phrase"));
    phraseEl.click();
    var rootKeyEl = driver.findElement(By.css(".root-key"));
    driver.sleep(generateDelay).then(function() {
        // hover over the root key
        driver.actions().mouseMove(rootKeyEl).perform().then(function() {
            // check the qr code shows
            driver.executeScript(function() {
                return $(".qr-container").find("canvas").length > 0;
            })
            .then(function(qrShowing) {
                expect(qrShowing).toBe(true);
                // hover away from the phrase
                driver.actions().mouseMove(generateEl).perform().then(function() {;
                    // check the qr code hides
                    driver.executeScript(function() {
                        return $(".qr-container").find("canvas").length == 0;
                    })
                    .then(function(qrHidden) {
                        expect(qrHidden).toBe(true);
                        done();
                    });
                });
            });
        });
    });
});

// BIP44 account extendend private key is shown
// github issue 37 - compatibility with electrum
it('Shows the bip44 account extended private key', function(done) {
    driver.findElement(By.css(".phrase"))
        .sendKeys("abandon abandon ability");
    driver.sleep(generateDelay).then(function() {
        driver.findElement(By.css("#bip44 .account-xprv"))
            .getAttribute("value")
            .then(function(xprv) {
                expect(xprv).toBe("xprv9yzrnt4zWVJUr1k2VxSPy9ettKz5PpeDMgaVG7UKedhqnw1tDkxP2UyYNhuNSumk2sLE5ctwKZs9vwjsq3e1vo9egCK6CzP87H2cVYXpfwQ");
                done();
        });
    });
});

// BIP44 account extendend public key is shown
// github issue 37 - compatibility with electrum
it('Shows the bip44 account extended public key', function(done) {
    driver.findElement(By.css(".phrase"))
        .sendKeys("abandon abandon ability");
    driver.sleep(generateDelay).then(function() {
        driver.findElement(By.css("#bip44 .account-xpub"))
            .getAttribute("value")
            .then(function(xprv) {
                expect(xprv).toBe("xpub6CzDCPbtLrrn4VpVbyyQLHbdSMpZoHN4iuW64VswCyEpfjM2mJGdaHJ2DyuZwtst96E16VvcERb8BBeJdHSCVmAq9RhtRQg6eAZFrTKCNqf");
                done();
        });
    });
});

// github issue 40
// BIP32 root key can be set as an xpub
it('Generates addresses from xpub as bip32 root key', function(done) {
    driver.findElement(By.css('#bip32-tab a'))
        .click();
    // set xpub for account 0 of bip44 for 'abandon abandon ability'
    driver.findElement(By.css("#root-key"))
        .sendKeys("xpub6CzDCPbtLrrn4VpVbyyQLHbdSMpZoHN4iuW64VswCyEpfjM2mJGdaHJ2DyuZwtst96E16VvcERb8BBeJdHSCVmAq9RhtRQg6eAZFrTKCNqf");
    driver.sleep(generateDelay).then(function() {
        // check the addresses are generated
        getFirstAddress(function(address) {
            expect(address).toBe("1Di3Vp7tBWtyQaDABLAjfWtF6V7hYKJtug");
            // check the xprv key is not set
            driver.findElement(By.css(".extended-priv-key"))
                .getAttribute("value")
                .then(function(xprv) {
                    expect(xprv).toBe("NA");
                    // check the private key is not set
                    driver.findElements(By.css(".privkey"))
                        .then(function(els) {
                            els[0]
                                .getText()
                                .then(function(privkey) {
                                    expect(xprv).toBe("NA");
                                    done();
                                });
                        });
                });
        });
    });
});

// github issue 40
// xpub for bip32 root key will not work with hardened derivation paths
it('Shows error for hardened derivation paths with xpub root key', function(done) {
    // set xpub for account 0 of bip44 for 'abandon abandon ability'
    driver.findElement(By.css("#root-key"))
        .sendKeys("xpub6CzDCPbtLrrn4VpVbyyQLHbdSMpZoHN4iuW64VswCyEpfjM2mJGdaHJ2DyuZwtst96E16VvcERb8BBeJdHSCVmAq9RhtRQg6eAZFrTKCNqf");
    driver.sleep(feedbackDelay).then(function() {
        // Check feedback is correct
        driver.findElement(By.css('.feedback'))
            .getText()
            .then(function(feedback) {
                var msg = "Hardened derivation path is invalid with xpub key";
                expect(feedback).toBe(msg);
                // Check no addresses are shown
                driver.findElements(By.css('.addresses tr'))
                    .then(function(rows) {
                        expect(rows.length).toBe(0);
                        done();
                    });
            });
    });
});

// github issue 39
// no root key shows feedback
it('Shows feedback for no root key', function(done) {
    // set xpub for account 0 of bip44 for 'abandon abandon ability'
    driver.findElement(By.css('#bip32-tab a'))
        .click();
    driver.sleep(feedbackDelay).then(function() {
        // Check feedback is correct
        driver.findElement(By.css('.feedback'))
            .getText()
            .then(function(feedback) {
                expect(feedback).toBe("Invalid root key");
                done();
            });
    });
});

// Github issue 44
// display error switching tabs while addresses are generating
it('Can change details while old addresses are still being generated', function(done) {
    // Set to generate 199 more addresses.
    // This will take a long time allowing a new set of addresses to be
    // generated midway through this lot.
    // The newly generated addresses should not include any from the old set.
    // Any more than 199 will show an alert which needs to be accepted.
    driver.findElement(By.css('.rows-to-add'))
        .clear();
    driver.findElement(By.css('.rows-to-add'))
        .sendKeys('199');
    // set the prhase
    driver.findElement(By.css('.phrase'))
        .sendKeys("abandon abandon ability");
    driver.sleep(generateDelay).then(function() {
        // change tabs which should cancel the previous generating
        driver.findElement(By.css('.rows-to-add'))
            .clear();
        driver.findElement(By.css('.rows-to-add'))
            .sendKeys('20');
        driver.findElement(By.css('#bip32-tab a'))
            .click()
        driver.sleep(generateDelay).then(function() {
            driver.findElements(By.css('.index'))
                .then(function(els) {
                    // check the derivation paths have the right quantity
                    expect(els.length).toBe(20);
                    // check the derivation paths are in order
                    testRowsAreInCorrectOrder(done);
                });
        });
    });
}, generateDelay + 5000);

// Github issue 49
// padding for binary should give length with multiple of 256
// hashed entropy 1111 is length 252, so requires 4 leading zeros
// prior to issue 49 it would only generate 2 leading zeros, ie missing 2
it('Pads hashed entropy with leading zeros', function(done) {
    driver.findElement(By.css('.use-entropy'))
        .click();
    driver.executeScript(function() {
        $(".mnemonic-length").val("15").trigger("change");
    });
    driver.findElement(By.css('.entropy'))
        .sendKeys("1111");
    driver.sleep(generateDelay).then(function() {
        driver.findElement(By.css('.phrase'))
            .getAttribute("value")
            .then(function(phrase) {
                expect(phrase).toBe("avocado valid quantum cross link predict excuse edit street able flame large galaxy ginger nuclear");
                done();
            });
    });
});

// Github pull request 55
// https://github.com/iancoleman/bip39/pull/55
// Client select
it('Can set the derivation path on bip32 tab for bitcoincore', function(done) {
    testClientSelect(done, {
        selectValue: "0",
        bip32path: "m/0'/0'",
        useHardenedAddresses: "true",
    });
});
it('Can set the derivation path on bip32 tab for multibit', function(done) {
    testClientSelect(done, {
        selectValue: "2",
        bip32path: "m/0'/0",
        useHardenedAddresses: null,
    });
});
it('Can set the derivation path on bip32 tab for coinomi/ledger', function(done) {
    testClientSelect(done, {
        selectValue: "3",
        bip32path: "m/44'/0'/0'",
        useHardenedAddresses: null,
    });
});

// github issue 58
// https://github.com/iancoleman/bip39/issues/58
// bip32 derivation is correct, does not drop leading zeros
// see also
// https://medium.com/@alexberegszaszi/why-do-my-bip32-wallets-disagree-6f3254cc5846
it('Retains leading zeros for bip32 derivation', function(done) {
    driver.findElement(By.css(".phrase"))
        .sendKeys("fruit wave dwarf banana earth journey tattoo true farm silk olive fence");
    driver.findElement(By.css(".passphrase"))
        .sendKeys("banana");
    driver.sleep(generateDelay).then(function() {
        getFirstAddress(function(address) {
            // Note that bitcore generates an incorrect address
            // 13EuKhffWkBE2KUwcbkbELZb1MpzbimJ3Y
            // see the medium.com link above for more details
            expect(address).toBe("17rxURoF96VhmkcEGCj5LNQkmN9HVhWb7F");
            done();
        });
    });
});

// github issue 60
// Japanese mnemonics generate incorrect bip32 seed
// BIP39 seed is set from phrase
it('Generates correct seed for Japanese mnemonics', function(done) {
    driver.findElement(By.css(".phrase"))
        .sendKeys("あいこくしん　あいこくしん　あいこくしん　あいこくしん　あいこくしん　あいこくしん　あいこくしん　あいこくしん　あいこくしん　あいこくしん　あいこくしん　あおぞら");
    driver.findElement(By.css(".passphrase"))
        .sendKeys("メートルガバヴァぱばぐゞちぢ十人十色");
    driver.sleep(generateDelay).then(function() {
        driver.findElement(By.css(".seed"))
            .getAttribute("value")
            .then(function(seed) {
                expect(seed).toBe("a262d6fb6122ecf45be09c50492b31f92e9beb7d9a845987a02cefda57a15f9c467a17872029a9e92299b5cbdf306e3a0ee620245cbd508959b6cb7ca637bd55");
                done();
            });
    });
});

// BIP49 official test vectors
// https://github.com/bitcoin/bips/blob/master/bip-0049.mediawiki#test-vectors
it('Generates BIP49 addresses matching the official test vectors', function(done) {
    driver.findElement(By.css('#bip49-tab a'))
        .click();
    selectNetwork("BTC - Bitcoin Testnet");
    driver.findElement(By.css(".phrase"))
        .sendKeys("abandon abandon abandon abandon abandon abandon abandon abandon abandon abandon abandon about");
    driver.sleep(generateDelay).then(function() {
        getFirstAddress(function(address) {
            expect(address).toBe("2Mww8dCYPUpKHofjgcXcBCEGmniw9CoaiD2");
            done();
        });
    });
});

// BIP49 derivation path is shown
it('Shows the bip49 derivation path', function(done) {
    driver.findElement(By.css('#bip49-tab a'))
        .click();
    driver.findElement(By.css(".phrase"))
        .sendKeys("abandon abandon ability");
    driver.sleep(generateDelay).then(function() {
        driver.findElement(By.css('#bip49 .path'))
            .getAttribute("value")
            .then(function(path) {
                expect(path).toBe("m/49'/0'/0'/0");
                done();
            });
    });
});

// BIP49 extended private key is shown
it('Shows the bip49 extended private key', function(done) {
    driver.findElement(By.css('#bip49-tab a'))
        .click();
    driver.findElement(By.css(".phrase"))
        .sendKeys("abandon abandon ability");
    driver.sleep(generateDelay).then(function() {
        driver.findElement(By.css('.extended-priv-key'))
            .getAttribute("value")
            .then(function(xprv) {
                expect(xprv).toBe("yprvALYB4DYRG6CzzVgzQZwwqjAA2wjBGC3iEd7KYYScpoDdmf75qMRWZWxoFcRXBJjgEXdFqJ9vDRGRLJQsrL22Su5jMbNFeM9vetaGVqy9Qy2");
                done();
            });
    });
});

// BIP49 extended public key is shown
it('Shows the bip49 extended public key', function(done) {
    driver.findElement(By.css('#bip49-tab a'))
        .click();
    driver.findElement(By.css(".phrase"))
        .sendKeys("abandon abandon ability");
    driver.sleep(generateDelay).then(function() {
        driver.findElement(By.css('.extended-pub-key'))
            .getAttribute("value")
            .then(function(xprv) {
                expect(xprv).toBe("ypub6ZXXTj5K6TmJCymTWbUxCs6tayZffemZbr2vLvrEP8kceTSENtjm7KHH6thvAKxVar9fGe8rgsPEX369zURLZ68b4f7Vexz7RuXsjQ69YDt");
                done();
            });
    });
});

// BIP49 account field changes address list
it('Can set the bip49 account field', function(done) {
    driver.findElement(By.css('#bip49-tab a'))
        .click();
    driver.findElement(By.css('#bip49 .account'))
        .clear();
    driver.findElement(By.css('#bip49 .account'))
        .sendKeys("1");
    driver.findElement(By.css(".phrase"))
        .sendKeys("abandon abandon ability");
    driver.sleep(generateDelay).then(function() {
        getFirstAddress(function(address) {
            expect(address).toBe("381wg1GGN4rP88rNC9v7QWsiww63yLVPsn");
            done();
        });
    });
});

// BIP49 change field changes address list
it('Can set the bip49 change field', function(done) {
    driver.findElement(By.css('#bip49-tab a'))
        .click();
    driver.findElement(By.css('#bip49 .change'))
        .clear();
    driver.findElement(By.css('#bip49 .change'))
        .sendKeys("1");
    driver.findElement(By.css(".phrase"))
        .sendKeys("abandon abandon ability");
    driver.sleep(generateDelay).then(function() {
        getFirstAddress(function(address) {
            expect(address).toBe("3PEM7MiKed5konBoN66PQhK8r3hjGhy9dT");
            done();
        });
    });
});

// BIP49 account extendend private key is shown
it('Shows the bip49 account extended private key', function(done) {
    driver.findElement(By.css('#bip49-tab a'))
        .click();
    driver.findElement(By.css(".phrase"))
        .sendKeys("abandon abandon ability");
    driver.sleep(generateDelay).then(function() {
        driver.findElement(By.css('#bip49 .account-xprv'))
            .getAttribute("value")
            .then(function(xprv) {
                expect(xprv).toBe("yprvAHtB1M5Wp675aLzFy9TJYK2mSsLkg6mcBRh5DZTR7L4EnYSmYPaL63KFA4ycg1PngW5LfkmejxzosCs17TKZMpRFKc3z5SJar6QAKaFcaZL");
                done();
            });
    });
});

// BIP49 account extendend public key is shown
it('Shows the bip49 account extended public key', function(done) {
    driver.findElement(By.css('#bip49-tab a'))
        .click();
    driver.findElement(By.css(".phrase"))
        .sendKeys("abandon abandon ability");
    driver.sleep(generateDelay).then(function() {
        driver.findElement(By.css('#bip49 .account-xpub'))
            .getAttribute("value")
            .then(function(xprv) {
                expect(xprv).toBe("ypub6WsXQrcQeTfNnq4j5AzJuSyVzuBF5ZVTYecg1ws2ffbDfLmv5vtadqdj1NgR6C6gufMpMfJpHxvb6JEQKvETVNWCRanNedfJtnTchZiJtsL");
                done();
            });
    });
});

// Test selecting coin where bip49 is unavailable (eg CLAM)
it('Shows an error on bip49 tab for coins without bip49', function(done) {
    driver.findElement(By.css('#bip49-tab a'))
        .click();
    driver.findElement(By.css(".phrase"))
        .sendKeys("abandon abandon ability");
    driver.sleep(generateDelay).then(function() {
        selectNetwork("CLAM - Clams");
        // bip49 available is hidden
        driver.findElement(By.css('#bip49 .available'))
            .getAttribute("class")
            .then(function(classes) {
                expect(classes).toContain("hidden");
                // bip49 unavailable is shown
                driver.findElement(By.css('#bip49 .unavailable'))
                    .getAttribute("class")
                    .then(function(classes) {
                        expect(classes).not.toContain("hidden");
                        // check there are no addresses shown
                        driver.findElements(By.css('.addresses tr'))
                            .then(function(rows) {
                                expect(rows.length).toBe(0);
                                // check the derived private key is blank
                                driver.findElement(By.css('.extended-priv-key'))
                                    .getAttribute("value")
                                    .then(function(xprv) {
                                        expect(xprv).toBe('');
                                        // check the derived public key is blank
                                        driver.findElement(By.css('.extended-pub-key'))
                                            .getAttribute("value")
                                            .then(function(xpub) {
                                                expect(xpub).toBe('');
                                                done();
                                            });
                                    });
                            })
                    });
            });
    });
});

// github issue 43
// Cleared mnemonic and root key still allows addresses to be generated
// https://github.com/iancoleman/bip39/issues/43
it('Clears old root keys from memory when mnemonic is cleared', function(done) {
    // set the phrase
    driver.findElement(By.css(".phrase"))
        .sendKeys("abandon abandon ability");
    driver.sleep(generateDelay).then(function() {
        // clear the mnemonic and root key
        // using selenium .clear() doesn't seem to trigger the 'input' event
        // so clear it using keys instead
        driver.findElement(By.css('.phrase'))
            .sendKeys(Key.CONTROL,"a");
        driver.findElement(By.css('.phrase'))
            .sendKeys(Key.DELETE);
        driver.findElement(By.css('.root-key'))
            .sendKeys(Key.CONTROL,"a");
        driver.findElement(By.css('.root-key'))
            .sendKeys(Key.DELETE);
        driver.sleep(generateDelay).then(function() {
            // try to generate more addresses
            driver.findElement(By.css('.more'))
                .click();
            driver.sleep(generateDelay).then(function() {
                driver.findElements(By.css(".addresses tr"))
                    .then(function(els) {
                        // check there are no addresses shown
                        expect(els.length).toBe(0);
                        done();
                    });
                });
            });
    });
});

// Github issue 95
// error trying to generate addresses from xpub with hardened derivation
it('Shows error for hardened addresses with xpub root key', function(done) {
    driver.findElement(By.css('#bip32-tab a'))
        .click()
    driver.executeScript(function() {
        $(".hardened-addresses").prop("checked", true);
    });
    // set xpub for account 0 of bip44 for 'abandon abandon ability'
    driver.findElement(By.css("#root-key"))
        .sendKeys("xpub6CzDCPbtLrrn4VpVbyyQLHbdSMpZoHN4iuW64VswCyEpfjM2mJGdaHJ2DyuZwtst96E16VvcERb8BBeJdHSCVmAq9RhtRQg6eAZFrTKCNqf");
    driver.sleep(feedbackDelay).then(function() {
        // Check feedback is correct
        driver.findElement(By.css('.feedback'))
            .getText()
            .then(function(feedback) {
                var msg = "Hardened derivation path is invalid with xpub key";
                expect(feedback).toBe(msg);
                done();
            });
    });
});

// Litecoin uses ltub by default, and can optionally be set to xprv
// github issue 96
// https://github.com/iancoleman/bip39/issues/96
// Issue with extended keys on Litecoin
it('Uses ltub by default for litecoin, but can be set to xprv', function(done) {
    driver.findElement(By.css('.phrase'))
        .sendKeys("abandon abandon ability");
    selectNetwork("LTC - Litecoin");
    driver.sleep(generateDelay).then(function() {
        // check the extended key is generated correctly
        driver.findElement(By.css('.root-key'))
            .getAttribute("value")
            .then(function(rootKey) {
                expect(rootKey).toBe("Ltpv71G8qDifUiNesiPqf6h5V6eQ8ic77oxQiYtawiACjBEx3sTXNR2HGDGnHETYxESjqkMLFBkKhWVq67ey1B2MKQXannUqNy1RZVHbmrEjnEU");
                // set litecoin to use ltub
                driver.executeScript(function() {
                    $(".litecoin-use-ltub").prop("checked", false);
                    $(".litecoin-use-ltub").trigger("change");
                });
                driver.sleep(generateDelay).then(function() {
                    driver.findElement(By.css('.root-key'))
                        .getAttribute("value")
                        .then(function(rootKey) {
                            expect(rootKey).toBe("xprv9s21ZrQH143K2jkGDCeTLgRewT9F2pH5JZs2zDmmjXes34geVnFiuNa8KTvY5WoYvdn4Ag6oYRoB6cXtc43NgJAEqDXf51xPm6fhiMCKwpi");
                            done();
                        });
                })
            });
    });
});

// github issue 99
// https://github.com/iancoleman/bip39/issues/99#issuecomment-327094159
// "warn me emphatically when they have detected invalid input" to the entropy field
// A warning is shown when entropy is filtered and discarded
it('Warns when entropy is filtered and discarded', function(done) {
    driver.findElement(By.css('.use-entropy'))
        .click();
    // set entropy to have no filtered content
    driver.findElement(By.css('.entropy'))
        .sendKeys("00000000 00000000 00000000 00000000");
    driver.sleep(generateDelay).then(function() {
        // check the filter warning does not show
        driver.findElement(By.css('.entropy-container .filter-warning'))
            .getAttribute("class")
            .then(function(classes) {
                expect(classes).toContain("hidden");
                // set entropy to have some filtered content
                driver.findElement(By.css('.entropy'))
                    .sendKeys("10000000 zxcvbn 00000000 00000000 00000000");
                driver.sleep(entropyFeedbackDelay).then(function() {
                    // check the filter warning shows
                    driver.findElement(By.css('.entropy-container .filter-warning'))
                        .getAttribute("class")
                        .then(function(classes) {
                            expect(classes).not.toContain("hidden");
                            done();
                        });
                });
            });
    });
});

// Bitcoin Cash address can be set to use cashaddr format
it('Can use cashaddr format for bitcoin cash addresses', function(done) {
    driver.executeScript(function() {
        $(".use-bch-cashaddr-addresses").prop("checked", true);
    });
    driver.findElement(By.css('.phrase'))
        .sendKeys("abandon abandon ability");
    selectNetwork("BCH - Bitcoin Cash");
    driver.sleep(generateDelay).then(function() {
        getFirstAddress(function(address) {
            expect(address).toBe("bitcoincash:qzlquk7w4hkudxypl4fgv8x279r754dkvur7jpcsps");
            done();
        });
    });
});

// Bitcoin Cash address can be set to use bitpay format
it('Can use bitpay format for bitcoin cash addresses', function(done) {
    driver.executeScript(function() {
        $(".use-bch-bitpay-addresses").prop("checked", true);
    });
    driver.findElement(By.css('.phrase'))
        .sendKeys("abandon abandon ability");
    selectNetwork("BCH - Bitcoin Cash");
    driver.sleep(generateDelay).then(function() {
        getFirstAddress(function(address) {
            expect(address).toBe("CZnpA9HPmvhuhLLPWJP8rNDpLUYXy1LXFk");
            done();
        });
    });
});

// Bitcoin Cash address can be set to use legacy format
it('Can use legacy format for bitcoin cash addresses', function(done) {
    driver.executeScript(function() {
        $(".use-bch-legacy-addresses").prop("checked", true);
    });
    driver.findElement(By.css('.phrase'))
        .sendKeys("abandon abandon ability");
    selectNetwork("BCH - Bitcoin Cash");
    driver.sleep(generateDelay).then(function() {
        getFirstAddress(function(address) {
            expect(address).toBe("1JKvb6wKtsjNoCRxpZ4DGrbniML7z5U16A");
            done();
        });
    });
});

// End of tests ported from old suit, so no more comments above each test now

it('Can generate more addresses from a custom index', function(done) {
    var expectedIndexes = [
        0,1,2,3,4,5,6,7,8,9,10,11,12,13,14,15,16,17,18,19,
        40,41,42,43,44,45,46,47,48,49,50,51,52,53,54,55,56,57,58,59
    ];
    driver.findElement(By.css('.phrase'))
        .sendKeys("abandon abandon ability");
    driver.sleep(generateDelay).then(function() {
        // Set start of next lot of rows to be from index 40
        // which means indexes 20-39 will not be in the table.
        driver.findElement(By.css('.more-rows-start-index'))
            .sendKeys("40");
        driver.findElement(By.css('.more'))
            .click();
        driver.sleep(generateDelay).then(function() {
            // Check actual indexes in the table match the expected pattern
            driver.findElements(By.css(".index"))
                .then(function(els) {
                    expect(els.length).toBe(expectedIndexes.length);
                    var testRowAtIndex = function(i) {
                        if (i >= expectedIndexes.length) {
                            done();
                        }
                        else {
                            els[i].getText()
                                .then(function(actualPath) {
                                    var noHardened = actualPath.replace(/'/g, "");
                                    var pathBits = noHardened.split("/")
                                    var lastBit = pathBits[pathBits.length-1];
                                    var actualIndex = parseInt(lastBit);
                                    var expectedIndex = expectedIndexes[i];
                                    expect(actualIndex).toBe(expectedIndex);
                                    testRowAtIndex(i+1);
                                });
                        }
                    }
                    testRowAtIndex(0);
                });
        });
    });
});

it('Can generate BIP141 addresses with P2WPKH-in-P2SH semanitcs', function(done) {
    // Sourced from BIP49 official test specs
    driver.findElement(By.css('#bip141-tab a'))
        .click();
    driver.findElement(By.css('.bip141-path'))
        .clear();
    driver.findElement(By.css('.bip141-path'))
        .sendKeys("m/49'/1'/0'/0");
    selectNetwork("BTC - Bitcoin Testnet");
    driver.findElement(By.css(".phrase"))
        .sendKeys("abandon abandon abandon abandon abandon abandon abandon abandon abandon abandon abandon about");
    driver.sleep(generateDelay).then(function() {
        getFirstAddress(function(address) {
            expect(address).toBe("2Mww8dCYPUpKHofjgcXcBCEGmniw9CoaiD2");
            done();
        });
    });
});

it('Can generate BIP141 addresses with P2WPKH semanitcs', function(done) {
    // This result tested against bitcoinjs-lib test spec for segwit address
    // using the first private key of this mnemonic and default path m/0
    // https://github.com/bitcoinjs/bitcoinjs-lib/blob/9c8503cab0c6c30a95127042703bc18e8d28c76d/test/integration/addresses.js#L50
    // so whilst not directly comparable, substituting the private key produces
    // identical results between this tool and the bitcoinjs-lib test.
    // Private key generated is:
    // L3L8Nu9whawPBNLGtFqDhKut9DKKfG3CQoysupT7BimqVCZsLFNP
    driver.findElement(By.css('#bip141-tab a'))
        .click();
    // Choose P2WPKH
    driver.executeScript(function() {
        $(".bip141-semantics option[selected]").removeAttr("selected");
        $(".bip141-semantics option").filter(function(i,e) {
            return $(e).html() == "P2WPKH";
        }).prop("selected", true);
        $(".bip141-semantics").trigger("change");
    });
    driver.findElement(By.css(".phrase"))
        .sendKeys("abandon abandon ability");
    driver.sleep(generateDelay).then(function() {
        getFirstAddress(function(address) {
            expect(address).toBe("bc1qfwu6a5a3evygrk8zvdxxvz4547lmpyx5vsfxe9");
            done();
        });
    });
});

it('Shows the entropy used by the PRNG when clicking generate', function(done) {
    driver.findElement(By.css('.generate')).click();
    driver.sleep(generateDelay).then(function() {
        driver.findElement(By.css('.entropy'))
            .getAttribute("value")
            .then(function(entropy) {
                expect(entropy).not.toBe("");
                done();
            });
    });
});

it('Shows the index of each word in the mnemonic', function(done) {
    driver.findElement(By.css('.phrase'))
        .sendKeys("abandon abandon ability");
    driver.sleep(generateDelay).then(function() {
        driver.findElement(By.css('.use-entropy'))
            .click();
        driver.findElement(By.css('.word-indexes'))
            .getText()
            .then(function(indexes) {
                expect(indexes).toBe("0, 0, 1");
                done();
            });
    });
});

it('Shows the derivation path for bip84 tab', function(done) {
    driver.findElement(By.css('#bip84-tab a'))
        .click()
    driver.findElement(By.css('.phrase'))
        .sendKeys('abandon abandon ability');
    driver.sleep(generateDelay).then(function() {
        driver.findElement(By.css('#bip84 .path'))
            .getAttribute("value")
            .then(function(path) {
                expect(path).toBe("m/84'/0'/0'/0");
                done();
            })
    });
});

it('Shows the extended private key for bip84 tab', function(done) {
    driver.findElement(By.css('#bip84-tab a'))
        .click()
    driver.findElement(By.css('.phrase'))
        .sendKeys('abandon abandon ability');
    driver.sleep(generateDelay).then(function() {
        driver.findElement(By.css('.extended-priv-key'))
            .getAttribute("value")
            .then(function(path) {
                expect(path).toBe("zprvAev3RKrZ3QVKiUFCfdeMRen1BPDJgdNt1XpxiDy8acSs4kkAGTCvq7HeRYRNNpo8EtEjCFQBWavJwtCUR29y4TUCH4X5RXMcyq48uN8y9BP");
                done();
            })
    });
});

it('Shows the extended public key for bip84 tab', function(done) {
    driver.findElement(By.css('#bip84-tab a'))
        .click()
    driver.findElement(By.css('.phrase'))
        .sendKeys('abandon abandon ability');
    driver.sleep(generateDelay).then(function() {
        driver.findElement(By.css('.extended-pub-key'))
            .getAttribute("value")
            .then(function(path) {
                expect(path).toBe("zpub6suPpqPSsn3cvxKfmfBMnnijjR3o666jNkkZWcNk8wyqwZ5JozXBNuc8Gs7DB3uLwTDvGVTspVEAUQcEjKF3pZHgywVbubdTqbXTUg7usyx");
                done();
            })
    });
});

it('Changes the address list if bip84 account is changed', function(done) {
    driver.findElement(By.css('#bip84-tab a'))
        .click()
    driver.findElement(By.css('#bip84 .account'))
        .sendKeys('1');
    driver.findElement(By.css('.phrase'))
        .sendKeys('abandon abandon ability');
    driver.sleep(generateDelay).then(function() {
        getFirstAddress(function(address) {
            expect(address).toBe("bc1qp7vv669t2fy965jdzvqwrraana89ctd5ewc662");
            done();
        });
    });
});

it('Changes the address list if bip84 change is changed', function(done) {
    driver.findElement(By.css('#bip84-tab a'))
        .click()
    driver.findElement(By.css('#bip84 .change'))
        .sendKeys('1');
    driver.findElement(By.css('.phrase'))
        .sendKeys('abandon abandon ability');
    driver.sleep(generateDelay).then(function() {
        getFirstAddress(function(address) {
            expect(address).toBe("bc1qr39vj6rh06ff05m53uxq8uazehwhccswylhrs2");
            done();
        });
    });
});

it('Passes the official BIP84 test spec for rootpriv', function(done) {
    driver.findElement(By.css('#bip84-tab a'))
        .click()
    driver.findElement(By.css('.phrase'))
        .sendKeys('abandon abandon abandon abandon abandon abandon abandon abandon abandon abandon abandon about');
    driver.sleep(generateDelay).then(function() {
        driver.findElement(By.css(".root-key"))
        .getAttribute("value")
        .then(function(rootKey) {
            expect(rootKey).toBe("zprvAWgYBBk7JR8Gjrh4UJQ2uJdG1r3WNRRfURiABBE3RvMXYSrRJL62XuezvGdPvG6GFBZduosCc1YP5wixPox7zhZLfiUm8aunE96BBa4Kei5");
            done();
        })
    });
});

it('Passes the official BIP84 test spec for account 0 xprv', function(done) {
    driver.findElement(By.css('#bip84-tab a'))
        .click()
    driver.findElement(By.css('.phrase'))
        .sendKeys('abandon abandon abandon abandon abandon abandon abandon abandon abandon abandon abandon about');
    driver.sleep(generateDelay).then(function() {
        driver.findElement(By.css("#bip84 .account-xprv"))
        .getAttribute("value")
        .then(function(rootKey) {
            expect(rootKey).toBe("zprvAdG4iTXWBoARxkkzNpNh8r6Qag3irQB8PzEMkAFeTRXxHpbF9z4QgEvBRmfvqWvGp42t42nvgGpNgYSJA9iefm1yYNZKEm7z6qUWCroSQnE");
            done();
        })
    });
});

it('Passes the official BIP84 test spec for account 0 xpub', function(done) {
    driver.findElement(By.css('#bip84-tab a'))
        .click()
    driver.findElement(By.css('.phrase'))
        .sendKeys('abandon abandon abandon abandon abandon abandon abandon abandon abandon abandon abandon about');
    driver.sleep(generateDelay).then(function() {
        driver.findElement(By.css("#bip84 .account-xpub"))
        .getAttribute("value")
        .then(function(rootKey) {
            expect(rootKey).toBe("zpub6rFR7y4Q2AijBEqTUquhVz398htDFrtymD9xYYfG1m4wAcvPhXNfE3EfH1r1ADqtfSdVCToUG868RvUUkgDKf31mGDtKsAYz2oz2AGutZYs");
            done();
        })
    });
});

it('Passes the official BIP84 test spec for account 0 first address', function(done) {
    driver.findElement(By.css('#bip84-tab a'))
        .click()
    driver.findElement(By.css('.phrase'))
        .sendKeys('abandon abandon abandon abandon abandon abandon abandon abandon abandon abandon abandon about');
    driver.sleep(generateDelay).then(function() {
        getFirstAddress(function(address) {
            expect(address).toBe("bc1qcr8te4kr609gcawutmrza0j4xv80jy8z306fyu");
            done();
        });
    });
});

it('Passes the official BIP84 test spec for account 0 first change address', function(done) {
    driver.findElement(By.css('#bip84-tab a'))
        .click()
    driver.findElement(By.css('.phrase'))
        .sendKeys('abandon abandon abandon abandon abandon abandon abandon abandon abandon abandon abandon about');
    driver.findElement(By.css('#bip84 .change'))
        .sendKeys('1');
    driver.sleep(generateDelay).then(function() {
        getFirstAddress(function(address) {
            expect(address).toBe("bc1q8c6fshw2dlwun7ekn9qwf37cu2rn755upcp6el");
            done();
        });
    });
});

it('Can display the table as csv', function(done) {
    var headings = "path,address,public key,private key";
    var row1 = "m/44'/0'/0'/0/0,1Di3Vp7tBWtyQaDABLAjfWtF6V7hYKJtug,033f5aed5f6cfbafaf223188095b5980814897295f723815fea5d3f4b648d0d0b3,L26cVSpWFkJ6aQkPkKmTzLqTdLJ923e6CzrVh9cmx21QHsoUmrEE";
    var row20 = "m/44'/0'/0'/0/19,1KhBy28XLAciXnnRvm71PvQJaETyrxGV55,02b4b3e396434d8cdd20c03ac4aaa07387784d5d867b75987f516f5705ee68cb3a,L4GrDrjReMsCAu5DkLXn79jSb95qR7Zfx7eshybCQZ1qL32MXJab";
    driver.findElement(By.css('.phrase'))
        .sendKeys('abandon abandon ability');
    driver.sleep(generateDelay).then(function() {
        driver.findElement(By.css('.csv'))
            .getAttribute("value")
            .then(function(csv) {
                expect(csv).toContain(headings);
                expect(csv).toContain(row1);
                expect(csv).toContain(row20);
                done();
            });
    });
});

it('LeftPads ethereum keys that are less than 32 bytes', function(done) {
    // see https://github.com/iancoleman/bip39/issues/155
    selectNetwork("ETH - Ethereum");
    driver.findElement(By.css('#bip32-tab a'))
        .click()
    driver.findElement(By.css('#bip32-path'))
        .clear();
    driver.findElement(By.css('#bip32-path'))
        .sendKeys("m/44'/60'/0'");
    driver.findElement(By.css('.phrase'))
        .sendKeys('scout sort custom elite radar rare vivid thing trophy gesture cover snake change narrow kite list nation sustain buffalo erode open balance system young');
    driver.sleep(generateDelay).then(function() {
        getFirstAddress(function(address) {
            expect(address).toBe("0x8943E785B4a5714FC87a3aFAad1eB1FeB602B118");
            done();
        });
    });
});

it('Can encrypt private keys using BIP38', function(done) {
    // see https://github.com/iancoleman/bip39/issues/140
    driver.executeScript(function() {
        $(".use-bip38").prop("checked", true);
    });
    driver.findElement(By.css('.bip38-password'))
        .sendKeys('bip38password');
    driver.findElement(By.css('.rows-to-add'))
        .clear();
    driver.findElement(By.css('.rows-to-add'))
        .sendKeys('1');
    driver.findElement(By.css('.phrase'))
        .sendKeys('abandon abandon ability');
    driver.sleep(bip38delay).then(function() {
        // address
        getFirstRowValue(function(address) {
            expect(address).toBe("1NCvSdumA3ngMM9c4aqU56AM6rqXddfuXB");
            // pubkey
            getFirstRowValue(function(pubkey) {
                expect(pubkey).toBe("043f5aed5f6cfbafaf223188095b5980814897295f723815fea5d3f4b648d0d0b3884a74447ea901729b1e73a999b7520e7cb55b4120e6432c64153ccab8a848e1");
                // privkey
                getFirstRowValue(function(privkey) {
                    expect(privkey).toBe("6PRNRiFnj1RoR3sXhymdCvoZCgnUHQpfupNdKkFbWJkwWQEKesWt1EDMDM");
                    done();
                }, ".privkey");
            }, ".pubkey");
        }, ".address");
    });
}, bip38delay + 5000);

it('Shows the checksum for the entropy', function(done) {
    driver.findElement(By.css('.use-entropy'))
        .click();
    driver.findElement(By.css('.entropy'))
        .sendKeys("00000000000000000000000000000000");
    driver.sleep(generateDelay).then(function() {
        driver.findElement(By.css('.checksum'))
            .getText()
            .then(function(text) {
                expect(text).toBe("1");
                done();
            });
    });
});

it('Shows the checksum for the entropy with the correct groupings', function(done) {
    driver.findElement(By.css('.use-entropy'))
        .click();
    // create a checksum of 20 bits, which spans multiple words
    driver.findElement(By.css('.entropy'))
        .sendKeys("F000000000000000000000000000000000000000000000000000000000000000000000000000000000000000000000000000000000000000000000000000000000000000000000000000000000000000");
    driver.sleep(generateDelay).then(function() {
        driver.findElement(By.css('.checksum'))
            .getText()
            .then(function(text) {
                // first group is 9 bits, second group is 11
                expect(text).toBe("011010111 01110000110");
                done();
            });
    });
});

it('Uses vprv for bitcoin testnet p2wpkh', function(done) {
    selectNetwork("BTC - Bitcoin Testnet");
    driver.findElement(By.css('#bip84-tab a'))
        .click()
    driver.findElement(By.css('.phrase'))
        .sendKeys('abandon abandon ability');
    driver.sleep(generateDelay).then(function() {
        driver.findElement(By.css('.root-key'))
            .getAttribute("value")
            .then(function(path) {
                expect(path).toBe("vprv9DMUxX4ShgxML9N2YV5CvWEebWrM9aJ5ULpbRRyzyWu6vs4BzTvbfFFrH41N5hVi7MYSfiugd765L3JmAfDM5po36Y8ouCKRDeYQwByCmS7");
                done();
            })
    });
});

it('Shows a warning if generating weak mnemonics', function(done) {
    driver.executeScript(function() {
        $(".strength option[selected]").removeAttr("selected");
        $(".strength option[value=6]").prop("selected", true);
        $(".strength").trigger("change");
    });
    driver.findElement(By.css(".generate-container .warning"))
        .getAttribute("class")
        .then(function(classes) {
            expect(classes).not.toContain("hidden");
            done();
        });
});

it('Does not show a warning if generating strong mnemonics', function(done) {
    driver.executeScript(function() {
        $(".strength option[selected]").removeAttr("selected");
        $(".strength option[value=12]").prop("selected", true);
    });
    driver.findElement(By.css(".generate-container .warning"))
        .getAttribute("class")
        .then(function(classes) {
            expect(classes).toContain("hidden");
            done();
        });
});

it('Shows a warning if overriding weak entropy with longer mnemonics', function(done) {
    driver.findElement(By.css('.use-entropy'))
        .click();
    driver.findElement(By.css('.entropy'))
        .sendKeys("0123456789abcdef"); // 6 words
    driver.executeScript(function() {
        $(".mnemonic-length").val("12").trigger("change");
    });
    driver.findElement(By.css(".weak-entropy-override-warning"))
        .getAttribute("class")
        .then(function(classes) {
            expect(classes).not.toContain("hidden");
            done();
        });
});

it('Does not show a warning if entropy is stronger than mnemonic length', function(done) {
    driver.findElement(By.css('.use-entropy'))
        .click();
    driver.findElement(By.css('.entropy'))
        .sendKeys("0123456789abcdef0123456789abcdef0123456789abcdef"); // 18 words
    driver.executeScript(function() {
        $(".mnemonic-length").val("12").trigger("change");
    });
    driver.findElement(By.css(".weak-entropy-override-warning"))
        .getAttribute("class")
        .then(function(classes) {
            expect(classes).toContain("hidden");
            done();
        });
});

it('Shows litecoin BIP49 addresses', function(done) {
    driver.findElement(By.css('.phrase'))
        .sendKeys('abandon abandon ability');
    selectNetwork("LTC - Litecoin");
    driver.findElement(By.css('#bip49-tab a'))
        .click()
    // bip49 addresses are shown
    driver.sleep(generateDelay).then(function() {
        driver.findElement(By.css('#bip49 .available'))
            .getAttribute("class")
            .then(function(classes) {
                expect(classes).not.toContain("hidden");
                // check first address
                getFirstAddress(function(address) {
                    expect(address).toBe("MFwLPhsXoBuSLL8cLmW9uK6tChkzduV8qN");
                    done();
                });
            });
    });
});

it('Can use root keys to generate segwit table rows', function(done) {
    // segwit uses ypub / zpub instead of xpub but the root key should still
    // be valid regardless of the encoding used to import that key.
    // Maybe this breaks the reason for the different extended key prefixes, but
    // since the parsed root key is used behind the scenes anyhow this should be
    // allowed.
    driver.findElement(By.css('#root-key'))
        .sendKeys('xprv9s21ZrQH143K2jkGDCeTLgRewT9F2pH5JZs2zDmmjXes34geVnFiuNa8KTvY5WoYvdn4Ag6oYRoB6cXtc43NgJAEqDXf51xPm6fhiMCKwpi');
    driver.findElement(By.css('#bip49-tab a'))
        .click()
    // bip49 addresses are shown
    driver.sleep(generateDelay).then(function() {
        getFirstAddress(function(address) {
            expect(address).toBe("3QG2Y9AA4xZ846gKHZqNf7mvVKbLqMKxr2");
            done();
        });
    });
});

});<|MERGE_RESOLUTION|>--- conflicted
+++ resolved
@@ -1319,17 +1319,17 @@
     };
     testNetwork(done, params);
 });
-<<<<<<< HEAD
 it('Allows selection of BitcoinGreen', function(done) {
     var params = {
         selectText: "BITG - Bitcoin Green",
         firstAddress: "GeNGm9SkEfwbsws3UrrUSE2sJeyWYjzraY",
-=======
+    };
+    testNetwork(done, params);
+});
 it('Allows selection of ANON', function(done) {
     var params = {
         selectText: "ANON - ANON",
         firstAddress: "AnU6pijpEeUZFWSTyM2qTqZQn996Zq1Xard",
->>>>>>> 8a516f55
     };
     testNetwork(done, params);
 });
