--- conflicted
+++ resolved
@@ -1355,7 +1355,6 @@
     };
     testNetwork(done, params);
 });
-<<<<<<< HEAD
 it('Allows selection of Safecoin', function(done) {
      var params = {
          selectText: "SAFE - Safecoin",
@@ -1363,8 +1362,6 @@
      };
      testNetwork(done, params);
  });
-    
-=======
 it('Allows selection of Blocknode', function(done) {
     var params = {
         selectText: "BND - Blocknode",
@@ -1380,7 +1377,6 @@
     testNetwork(done, params);
 });
 
->>>>>>> 10cf809e
 // BIP39 seed is set from phrase
 it('Sets the bip39 seed from the prhase', function(done) {
     driver.findElement(By.css('.phrase'))
