(function() {

// p2wpkh

bitcoinjs.bitcoin.networks.bitcoin.p2wpkh = {
    baseNetwork: "bitcoin",
    messagePrefix: '\x18Bitcoin Signed Message:\n',
    bech32: 'bc',
    bip32: {
        public: 0x04b24746,
        private: 0x04b2430c
    },
    pubKeyHash: 0x00,
    scriptHash: 0x05,
    wif: 0x80
};

bitcoinjs.bitcoin.networks.testnet.p2wpkh = {
    baseNetwork: "testnet",
    messagePrefix: '\x18Bitcoin Signed Message:\n',
    bech32: 'tb',
    bip32: {
        public: 0x045f1cf6,
        private: 0x045f18bc
    },
    pubKeyHash: 0x6f,
    scriptHash: 0xc4,
    wif: 0xef
};

// p2wpkh in p2sh

bitcoinjs.bitcoin.networks.bitcoin.p2wpkhInP2sh = {
    baseNetwork: "bitcoin",
    messagePrefix: '\x18Bitcoin Signed Message:\n',
    bech32: 'bc',
    bip32: {
        public: 0x049d7cb2,
        private: 0x049d7878
    },
    pubKeyHash: 0x00,
    scriptHash: 0x05,
    wif: 0x80
};

bitcoinjs.bitcoin.networks.testnet.p2wpkhInP2sh = {
    baseNetwork: "testnet",
    messagePrefix: '\x18Bitcoin Signed Message:\n',
    bech32: 'tb',
    bip32: {
        public: 0x044a5262,
        private: 0x044a4e28
    },
    pubKeyHash: 0x6f,
    scriptHash: 0xc4,
    wif: 0xef
};

bitcoinjs.bitcoin.networks.litecoin.p2wpkh = {
    baseNetwork: "litecoin",
    messagePrefix: '\x19Litecoin Signed Message:\n',
    bech32: 'ltc',
    bip32: {
        public: 0x04b24746,
        private: 0x04b2430c
    },
    pubKeyHash: 0x30,
    scriptHash: 0x32,
    wif: 0xb0
};

bitcoinjs.bitcoin.networks.litecoin.p2wpkhInP2sh = {
    baseNetwork: "litecoin",
    messagePrefix: '\x19Litecoin Signed Message:\n',
    bech32: 'ltc',
    bip32: {
        public: 0x01b26ef6,
        private: 0x01b26792
    },
    pubKeyHash: 0x30,
    scriptHash: 0x32,
    wif: 0xb0
};

bitcoinjs.bitcoin.networks.fujicoin.p2wpkh = {
    baseNetwork: "fujicoin",
    messagePrefix: '\x19FujiCoin Signed Message:\n',
    bech32: 'fc',
    bip32: {
        public: 0x04b24746,
        private: 0x04b2430c
    },
    pubKeyHash: 0x24,
    scriptHash: 0x10,
    wif: 0xa4
};

bitcoinjs.bitcoin.networks.fujicoin.p2wpkhInP2sh = {
    baseNetwork: "fujicoin",
    messagePrefix: '\x19FujiCoin Signed Message:\n',
    bech32: 'fc',
    bip32: {
        public: 0x049d7cb2,
        private: 0x049d7878
    },
    pubKeyHash: 0x24,
    scriptHash: 0x10,
    wif: 0xa4
};

bitcoinjs.bitcoin.networks.vertcoin.p2wpkh = {
    baseNetwork: "vertcoin",
    messagePrefix: '\x18Vertcoin Signed Message:\n',
    bech32: 'vtc',
    bip32: {
        public: 0x0488b21e,
        private: 0x0488ade4
    },
    pubKeyHash: 71,
    scriptHash: 5,
    wif: 0x80
};

bitcoinjs.bitcoin.networks.vertcoin.p2wpkhInP2sh = {
    baseNetwork: "vertcoin",
    messagePrefix: '\x18Vertcoin Signed Message:\n',
    bip32: {
        public: 0x0488b21e,
        private: 0x0488ade4
    },
    pubKeyHash: 71,
    scriptHash: 5,
    wif: 0x80
};

bitcoinjs.bitcoin.networks.bgold.p2wpkh = {
    baseNetwork: "bgold",
    messagePrefix: '\x1DBitcoin Gold Signed Message:\n',
    bech32: 'btg',
    bip32: {
        public: 0x04b24746,
        private: 0x04b2430c
    },
    pubKeyHash: 0x26,
    scriptHash: 0x17,
    wif: 0x80,
};

bitcoinjs.bitcoin.networks.bgold.p2wpkhInP2sh = {
    baseNetwork: "bgold",
    messagePrefix: '\x1DBitcoin Gold Signed Message:\n',
    bech32: 'btg',
    bip32: {
        public: 0x049d7cb2,
        private: 0x049d7878
    },
    pubKeyHash: 0x26,
    scriptHash: 0x17,
    wif: 0x80,
};

bitcoinjs.bitcoin.networks.digibyte.p2wpkh = {
    baseNetwork: "digibyte",
    messagePrefix: 'x19DigiByte Signed Message:\n',
    bech32: 'dgb',
    bip32: {
        public: 0x04b24746,
        private: 0x04b2430c
    },
    pubKeyHash: 0x1e,
    scriptHash: 0x3f,
    wif: 0x80
};

bitcoinjs.bitcoin.networks.digibyte.p2wpkhInP2sh = {
    baseNetwork: "digibyte",
    messagePrefix: '\x19DigiByte Signed Message:\n',
    bech32: 'dgb',
    bip32: {
        public: 0x049d7cb2,
        private: 0x049d7878
    },
    pubKeyHash: 0x1e,
    scriptHash: 0x3f,
    wif: 0x80
};

bitcoinjs.bitcoin.networks.blockstamp.p2wpkh = {
    baseNetwork: "blockstamp",
    messagePrefix: '\x18BlockStamp Signed Message:\n',
    bech32: 'bc',
    bip32: {
      public: 0x0488B21E,
      private: 0x0488ADE4,
    },
    pubKeyHash: 0x00,
    scriptHash: 0x05,
    wif:  0x80,
};

bitcoinjs.bitcoin.networks.blockstamp.p2wpkhInP2sh = {
    baseNetwork: "blockstamp",
    messagePrefix: '\x18BlockStamp Signed Message:\n',
    bech32: 'bc',
    bip32: {
      public: 0x0488B21E,
      private: 0x0488ADE4,
    },
    pubKeyHash: 0x00,
    scriptHash: 0x05,
    wif:  0x80,
};

bitcoinjs.bitcoin.networks.nix.p2wpkh = {
    baseNetwork: "nix",
    messagePrefix: '\x18Nix Signed Message:\n',
    bech32: 'nix',
    bip32: {
        public: 0x0488b21e,
        private: 0x0488ade4,
      },
      pubKeyHash: 0x26,
      scriptHash: 0x35,
      wif: 0x80,
};

bitcoinjs.bitcoin.networks.nix.p2wpkhInP2sh = {
    baseNetwork: "nix",
    messagePrefix: '\x18Nix Signed Message:\n',
    bech32: 'nix',
    bip32: {
        public: 0x0488b21e,
        private: 0x0488ade4,
      },
      pubKeyHash: 0x26,
      scriptHash: 0x35,
      wif: 0x80,
};

bitcoinjs.bitcoin.networks.cpuchain.p2wpkh = {
    baseNetwork: "cpuchain",
    messagePrefix: '\x1DCPUchain Signed Message:\n',
    bech32: 'cpu',
    bip32: {
        public: 0x04b24746,
        private: 0x04b2430c
    },
    pubKeyHash: 0x1c,
    scriptHash: 0x1e,
    wif: 0x80,
};

bitcoinjs.bitcoin.networks.cpuchain.p2wpkhInP2sh = {
    baseNetwork: "cpuchain",
    messagePrefix: '\x1DCPUchain Signed Message:\n',
    bech32: 'cpu',
    bip32: {
        public: 0x049d7cb2,
        private: 0x049d7878
    },
    pubKeyHash: 0x1c,
    scriptHash: 0x1e,
    wif: 0x80,
};

<<<<<<< HEAD
bitcoinjs.bitcoin.networks.monkeyproject.p2wpkh = {
    baseNetwork: "monkeyproject",
	messagePrefix: 'Monkey Signed Message:\n',
	bech32: 'monkey',
	bip32: {
		public: 0x0488b21e,
		private: 0x0488dde4
	},
	pubKeyHash: 0x33,
	scriptHash: 0x1c,
	wif: 0x37
};

bitcoinjs.bitcoin.networks.monkeyproject.p2wpkhInP2sh = {
	baseNetwork: "monkeyproject",
	messagePrefix: 'Monkey Signed Message:\n',
	bech32: 'monkey',
	bip32: {
		public: 0x0488b21e,
		private: 0x0488dde4
	},
	pubKeyHash: 0x33,
	scriptHash: 0x1c,
	wif: 0x37
};

bitcoinjs.bitcoin.networks.atom.p2wpkh = {
    baseNetwork: "atom",
	messagePrefix: '\x18Bitcoin Atom Signed Message:\n',
	bech32: 'atom',
	bip32: {
		public: 0x0488B21E,
		private: 0x0488ADE4
	},
	pubKeyHash: 0x17,
	scriptHash: 0x0a,
	wif: 0x80
};

bitcoinjs.bitcoin.networks.atom.p2wpkhInP2sh = {
	baseNetwork: "atom",
	messagePrefix: '\x18Bitcoin Atom Signed Message:\n',
	bech32: 'atom',
	bip32: {
		public: 0x0488B21E,
		private: 0x0488ADE4
	},
	pubKeyHash: 0x17,
	scriptHash: 0x0a,
	wif: 0x80
};

bitcoinjs.bitcoin.networks.bitcore.p2wpkh = {
    baseNetwork: "bitcore",
	messagePrefix: '\x18BitCore Signed Message:\n',
	bech32: 'bitcore',
	bip32: {
		public: 0x0488B21E,
		private: 0x0488ADE4
	},
	pubKeyHash: 0x03,
	scriptHash: 0x7D,
	wif: 0x80
};

bitcoinjs.bitcoin.networks.bitcore.p2wpkhInP2sh = {
	baseNetwork: "bitcore",
	messagePrefix: '\x18BitCore Signed Message:\n',
	bech32: 'bitcore',
	bip32: {
		public: 0x0488B21E,
		private: 0x0488ADE4
	},
	pubKeyHash: 0x03,
	scriptHash: 0x7D,
	wif: 0x80
};

bitcoinjs.bitcoin.networks.monacoin.p2wpkh = {
    baseNetwork: "monacoin",
	messagePrefix: '\x18Monacoin Signed Message:\n',
	bech32: 'monacoin',
	bip32: {
		public: 0x0488b21e,
		private: 0x0488ade4
	},
	pubKeyHash: 0x32,
	scriptHash: 0x37,
	wif: 0xb0
};

bitcoinjs.bitcoin.networks.monacoin.p2wpkhInP2sh = {
	baseNetwork: "monacoin",
	messagePrefix: '\x18Monacoin Signed Message:\n',
	bech32: 'monacoin',
	bip32: {
		public: 0x0488b21e,
		private: 0x0488ade4
	},
	pubKeyHash: 0x32,
	scriptHash: 0x37,
	wif: 0xb0
};

bitcoinjs.bitcoin.networks.syscoin.p2wpkh = {
    baseNetwork: "syscoin",
	messagePrefix: '\x18Syscoin Signed Message:\n',
	bech32: 'syscoin',
	bip32: {
		public: 0x0488B21E,
		private: 0x0488ADE4
	},
	pubKeyHash: 0x3f,
	scriptHash: 0x05,
	wif: 0x80
};

bitcoinjs.bitcoin.networks.syscoin.p2wpkhInP2sh = {
	baseNetwork: "syscoin",
	messagePrefix: '\x18Syscoin Signed Message:\n',
	bech32: 'syscoin',
	bip32: {
		public: 0x0488B21E,
		private: 0x0488ADE4
	},
	pubKeyHash: 0x3f,
	scriptHash: 0x05,
	wif: 0x80
};

bitcoinjs.bitcoin.networks.viacoin.p2wpkh = {
    baseNetwork: "viacoin",
	messagePrefix: '\x18Viacoin Signed Message:\n',
	bech32: 'viacoin',
	bip32: {
		public: 0x0488b21e,
		private: 0x0488ade4
	},
	pubKeyHash: 0x47,
	scriptHash: 0x21,
	wif: 0xc7
};

bitcoinjs.bitcoin.networks.viacoin.p2wpkhInP2sh = {
	baseNetwork: "viacoin",
	messagePrefix: '\x18Viacoin Signed Message:\n',
	bech32: 'viacoin',
	bip32: {
		public: 0x0488b21e,
		private: 0x0488ade4
	},
	pubKeyHash: 0x47,
	scriptHash: 0x21,
	wif: 0xc7
};

bitcoinjs.bitcoin.networks.dogecointestnet.p2wpkh = {
    baseNetwork: "dogecointestnet",
	messagePrefix: '\x19Dogecoin Signed Message:\n',
	bech32: 'dogecointestnet',
	bip32: {
		public: 0x043587cf,
		private: 0x04358394
	},
	pubKeyHash: 0x71,
	scriptHash: 0xc4,
	wif: 0xf1
};

bitcoinjs.bitcoin.networks.dogecointestnet.p2wpkhInP2sh = {
	baseNetwork: "dogecointestnet",
	messagePrefix: '\x19Dogecoin Signed Message:\n',
	bech32: 'dogecointestnet',
	bip32: {
		public: 0x043587cf,
		private: 0x04358394
	},
	pubKeyHash: 0x71,
	scriptHash: 0xc4,
	wif: 0xf1
};

bitcoinjs.bitcoin.networks.dogecointestnet.p2wpkh = {
    baseNetwork: "dogecointestnet",
	messagePrefix: '\x19Dogecoin Signed Message:\n',
	bech32: 'dogecointestnet',
	bip32: {
		public: 0x043587cf,
		private: 0x04358394
	},
	pubKeyHash: 0x71,
	scriptHash: 0xc4,
	wif: 0xf1
};

bitcoinjs.bitcoin.networks.dogecointestnet.p2wpkhInP2sh = {
	baseNetwork: "dogecointestnet",
	messagePrefix: '\x19Dogecoin Signed Message:\n',
	bech32: 'dogecointestnet',
	bip32: {
		public: 0x043587cf,
		private: 0x04358394
	},
	pubKeyHash: 0x71,
	scriptHash: 0xc4,
	wif: 0xf1
};

bitcoinjs.bitcoin.networks.litecointestnet.p2wpkh = {
    baseNetwork: "litecointestnet",
	messagePrefix: '\x18Litecoin Signed Message:\n',
	bech32: 'litecointestnet',
	bip32: {
		public: 0x043587cf,
		private: 0x04358394
	},
	pubKeyHash: 0x6f,
	scriptHash: 0xc4,
	wif: 0xef
};

bitcoinjs.bitcoin.networks.litecointestnet.p2wpkhInP2sh = {
	baseNetwork: "litecointestnet",
	messagePrefix: '\x18Litecoin Signed Message:\n',
	bech32: 'litecointestnet',
	bip32: {
		public: 0x043587cf,
		private: 0x04358394
	},
	pubKeyHash: 0x6f,
	scriptHash: 0xc4,
	wif: 0xef
};
=======
bitcoinjs.bitcoin.networks.groestlcoin.p2wpkh = {
    baseNetwork: "groestlcoin",
    messagePrefix: '\x19GroestlCoin Signed Message:\n',
    bech32: 'grs',
    bip32: {
        public: 0x04b24746,
        private: 0x04b2430c
    },
    pubKeyHash: 0x24,
    scriptHash: 0x05,
    wif: 0x80,
};

bitcoinjs.bitcoin.networks.groestlcointestnet.p2wpkh = {
    baseNetwork: "groestlcointestnet",
    messagePrefix: '\x19GroestlCoin Signed Message:\n',
    bech32: 'tgrs',
    bip32: {
        public: 0x045f1cf6,
        private: 0x045f18bc
    },
    pubKeyHash: 0x6f,
    scriptHash: 0xc4,
    wif: 0xef
};

bitcoinjs.bitcoin.networks.groestlcoin.p2wpkhInP2sh = {
    baseNetwork: "groestlcoin",
    messagePrefix: '\x19GroestlCoin Signed Message:\n',
    bech32: 'grs',
    bip32: {
        public: 0x049d7cb2,
        private: 0x049d7878
    },
    pubKeyHash: 0x24,
    scriptHash: 0x05,
    wif: 0x80,
};

bitcoinjs.bitcoin.networks.groestlcointestnet.p2wpkhInP2sh = {
    baseNetwork: "groestlcointestnet",
    messagePrefix: '\x19GroestlCoin Signed Message:\n',
    bech32: 'tgrs',
    bip32: {
        public: 0x044a5262,
        private: 0x044a4e28
    },
    pubKeyHash: 0x6f,
    scriptHash: 0xc4,
    wif: 0xef
};

>>>>>>> bc32c841
})();<|MERGE_RESOLUTION|>--- conflicted
+++ resolved
@@ -263,7 +263,6 @@
     wif: 0x80,
 };
 
-<<<<<<< HEAD
 bitcoinjs.bitcoin.networks.monkeyproject.p2wpkh = {
     baseNetwork: "monkeyproject",
 	messagePrefix: 'Monkey Signed Message:\n',
@@ -497,7 +496,7 @@
 	scriptHash: 0xc4,
 	wif: 0xef
 };
-=======
+
 bitcoinjs.bitcoin.networks.groestlcoin.p2wpkh = {
     baseNetwork: "groestlcoin",
     messagePrefix: '\x19GroestlCoin Signed Message:\n',
@@ -550,5 +549,4 @@
     wif: 0xef
 };
 
->>>>>>> bc32c841
 })();