--- conflicted
+++ resolved
@@ -1717,7 +1717,6 @@
   wif: 0x97
 };
 
-<<<<<<< HEAD
 bitcoinjs.bitcoin.networks.thought = {
   messagePrefix: 'unused',
   bip32: {
@@ -1727,7 +1726,8 @@
   pubKeyHash: 0x07,
   scriptHash: 0x09,
   wif: 0x7B
-=======
+};
+
 bitcoinjs.bitcoin.networks.elastos = {
     messagePrefix: 'unused',
     bip32: {
@@ -1737,5 +1737,4 @@
     pubKeyHash: 0x21,
     scriptHash: 0xc4, // TODO set this correctly, same as BTC for now
     wif: 0xef // TODO set this correctly, same as BTC for now
->>>>>>> 7b29420f
 };