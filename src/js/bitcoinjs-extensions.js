bitcoinjs.bitcoin.networks.shadow = {
  messagePrefix: 'unused',
  bip32: {
    public: 0xEE80286A,
    private: 0xEE8031E8
  },
  pubKeyHash: 0x3f,
  scriptHash: 0x7d,
  wif: 0xbf
};

bitcoinjs.bitcoin.networks.shadowtn = {
  messagePrefix: 'unused',
  bip32: {
    public: 0x76C0FDFB,
    private: 0x76C1077A
  },
  pubKeyHash: 0x7f,
  scriptHash: 0xc4,
  wif: 0xff
};

bitcoinjs.bitcoin.networks.clam = {
  messagePrefix: 'unused',
  bip32: {
    public: 0xa8c26d64,
    private: 0xa8c17826
  },
  pubKeyHash: 0x89,
  scriptHash: 0x00, // TODO set this correctly
  wif: 0x85
};

bitcoinjs.bitcoin.networks.crown = {
  messagePrefix: 'unused',
  bip32: {
    public: 0x0488b21e,
    private: 0x0488ade4
  },
  pubKeyHash: 0x00,
  scriptHash: 0x05,
  wif: 0x80
};

bitcoinjs.bitcoin.networks.dash = {
  messagePrefix: 'unused',
  bip32: {
    public: 0x0488b21e,
    private: 0x0488ade4
  },
  pubKeyHash: 0x4c,
  scriptHash: 0x10,
  wif: 0xcc
};

bitcoinjs.bitcoin.networks.maza = {
  messagePrefix: 'unused',
  bip32: {
    public: 0x0488b21e,
    private: 0x0488ade4
  },
  pubKeyHash: 0x32,
  scriptHash: 0x09,
  wif: 0xe0
};

bitcoinjs.bitcoin.networks.dashtn = {
  messagePrefix: 'unused',
  bip32: {
    public: 0x043587cf,
    private: 0x04358394
  },
  pubKeyHash: 0x8c,
  scriptHash: 0x13,
  wif: 0xef
};

bitcoinjs.bitcoin.networks.game = {
  messagePrefix: 'unused',
  bip32: {
    public: 0x0488b21e,
    private: 0x0488ade4
  },
  pubKeyHash: 0x26,
  scriptHash: 0x05,
  wif: 0xa6
};

bitcoinjs.bitcoin.networks.namecoin = {
  messagePrefix: 'unused',
  bip32: {
    public: 0x0488b21e,
    private: 0x0488ade4
  },
  pubKeyHash: 0x34,
  scriptHash: 0x00, // TODO set this correctly
  wif: 0x80
};

bitcoinjs.bitcoin.networks.peercoin = {
  messagePrefix: 'unused',
  bip32: {
    public: 0x0488b21e,
    private: 0x0488ade4
  },
  pubKeyHash: 0x37,
  scriptHash: 0x00, // TODO set this correctly
  wif: 0xb7
};

bitcoinjs.bitcoin.networks.axe = {
  messagePrefix: 'unused',
  bip32: {
    public: 0x0488b21e,
    private: 0x0488ade4
  },
  pubKeyHash: 0x37,
  scriptHash: 0x10, // TODO set this correctly
  wif: 0xcc
};

bitcoinjs.bitcoin.networks.slimcoin = {
  messagePrefix: 'unused',
  bip32: {
    public: 0xef6adf10,
    private: 0xef69ea80
  },
  pubKeyHash: 0x3f,
  scriptHash: 0x7d,
  wif: 0x46
};

bitcoinjs.bitcoin.networks.slimcointn = {
  messagePrefix: 'unused',
  bip32: {
    public: 0x043587CF,
    private: 0x04358394
  },
  pubKeyHash: 0x6f,
  scriptHash: 0xc4,
  wif: 0x57
};

bitcoinjs.bitcoin.networks.dogecoin = {
  messagePrefix: '\x19Dogecoin Signed Message:\n',
  bip32: {
    public: 0x02facafd,
    private: 0x02fac398
  },
  pubKeyHash: 0x1e,
  scriptHash: 0x16,
  wif: 0x9e
};

bitcoinjs.bitcoin.networks.denarius = {
  messagePrefix: '\x19Denarius Signed Message:\n',
  bip32: {
    public: 0x0488b21e,
    private: 0x0488ade4
  },
  pubKeyHash: 0x1e,
  scriptHash: 0x5a,
  wif: 0x9e
};

bitcoinjs.bitcoin.networks.neblio = {
  messagePrefix: '\x18Neblio Signed Message:\n',
  bip32: {
    public: 0x0488b21e,
    private: 0x0488ade4
  },
  pubKeyHash: 0x35,
  scriptHash: 0x70,
  wif: 0xb5
};

bitcoinjs.bitcoin.networks.viacoin = {
  messagePrefix: '\x18Viacoin Signed Message:\n',
  bip32: {
    public: 0x0488b21e,
    private: 0x0488ade4
  },
  pubKeyHash: 0x47,
  scriptHash: 0x21,
  wif: 0xc7
};

bitcoinjs.bitcoin.networks.viacointestnet = {
  messagePrefix: '\x18Viacoin Signed Message:\n',
  bip32: {
    public: 0x043587cf,
    private: 0x04358394
  },
  pubKeyHash: 0x7f,
  scriptHash: 0xc4,
  wif: 0xff
};

bitcoinjs.bitcoin.networks.gamerscoin = {
  messagePrefix: '\x19Gamerscoin Signed Message:\n',
  bip32: {
    public: 0x019da462,
    private: 0x019d9cfe
  },
  pubKeyHash: 0x26,
  scriptHash: 0x05,
  wif: 0xA6
};

bitcoinjs.bitcoin.networks.jumbucks = {
  messagePrefix: '\x19Jumbucks Signed Message:\n',
  bip32: {
    public: 0x037a689a,
    private: 0x037a6460
  },
  pubKeyHash: 0x2b,
  scriptHash: 0x05,
  wif: 0xab
};

bitcoinjs.bitcoin.networks.zetacoin = {
  messagePrefix: '\x18Zetacoin Signed Message:\n',
  bip32: {
    public: 0x0488b21e,
    private: 0x0488ade4
  },
  pubKeyHash: 0x50,
  scriptHash: 0x09,
  wif: 0xe0
};

bitcoinjs.bitcoin.networks.myriadcoin = {
  messagePrefix: 'unused',
  bip32: {
    public: 0x0488b21e,
    private: 0x0488ade4
  },
  pubKeyHash: 0x32,
  scriptHash: 0x00, // TODO set this correctly
  wif: 0xb2
};


bitcoinjs.bitcoin.networks.onixcoin = {
    messagePrefix: 'unused',
    bip32: {
      public: 0x049d7cb2,
      private: 0x049d7878
    },
    pubKeyHash: 0x4B,
    scriptHash: 0x05,
    wif: 0x80
};

bitcoinjs.bitcoin.networks.pivx = {
  messagePrefix: 'unused',
  bip32: {
    public: 0x022d2533,
    private: 0x0221312b
  },
  pubKeyHash: 0x1e,
  scriptHash: 0x0d,
  wif: 0xd4
};

bitcoinjs.bitcoin.networks.pivxtestnet = {
  messagePrefix: 'unused',
  bip32: {
    public: 0x3a8061a0,
    private: 0x3a805837
  },
  pubKeyHash: 0x8b,
  scriptHash: 0x13,
  wif: 0xef
};

bitcoinjs.bitcoin.networks.fujicoin = {
  messagePrefix: '\x19FujiCoin Signed Message:\n',
  bip32: {
    public: 0x0488b21e,
    private: 0x0488ade4
  },
  pubKeyHash: 0x24,
  scriptHash: 0x10,
  wif: 0xa4
};

bitcoinjs.bitcoin.networks.nubits = {
  messagePrefix: '\x18Nu Signed Message:\n',
  bip32: {
    public: 0x0488b21e,
    private: 0x0488ade4
  },
  pubKeyHash: 0x19,
  scriptHash: 0x1a,
  wif: 0x96,
};

bitcoinjs.bitcoin.networks.bgold = {
  messagePrefix: '\x1DBitcoin Gold Signed Message:\n',
    bip32: {
      public: 0x0488b21e,
      private: 0x0488ade4
    },
    pubKeyHash: 38,
    scriptHash: 23,
    wif: 128
};

bitcoinjs.bitcoin.networks.monacoin = {
    messagePrefix: '\x18Monacoin Signed Message:\n',
    bip32: {
      public: 0x0488b21e,
      private: 0x0488ade4
    },
    pubKeyHash: 0x32,
    scriptHash: 0x37,
    wif: 0xb0
};

bitcoinjs.bitcoin.networks.litecoinXprv = {
    messagePrefix: '\x19Litecoin Signed Message:\n',
    bip32: {
      public: 0x0488b21e,
      private: 0x0488ade4,
    },
    pubKeyHash: 0x30,
    scriptHash: 0x32,
    wif: 0xb0
};

bitcoinjs.bitcoin.networks.komodo = {
  messagePrefix: '\x18Komodo Signed Message:\n',
  bip32: {
    public: 0x0488B21E,
    private: 0x0488ADE4
  },
  pubKeyHash: 0x3c,
  scriptHash: 0x55,
  wif: 0xbc
};

bitcoinjs.bitcoin.networks.blackcoin = {
  messagePrefix: '\x18BlackCoin Signed Message:\n',
  bip32: {
    public: 0x02CFBEDE,
    private: 0x02CFBF60
  },
  pubKeyHash: 0x19,
  scriptHash: 0x55,
  wif: 0x99
};

bitcoinjs.bitcoin.networks.beetlecoin = {
  messagePrefix: '\x19Beetlecoin Signed Message:\n',
  bip32: {
    public: 0x0488b21e,
    private: 0x0488ade4
  },
  pubKeyHash: 0x1A,
  scriptHash: 0x55,
  wif: 0x99,
};


bitcoinjs.bitcoin.networks.adcoin = {
  messagePrefix: '\x18AdCoin Signed Message:\n',
  bip32: {
    public: 0x0488B21E,
    private: 0x0488ADE4,
  },
  pubKeyHash: 0x17,
  scriptHash: 0x05,
  wif: 0xb0,
};

bitcoinjs.bitcoin.networks.asiacoin = {
  messagePrefix: '\x18AsiaCoin Signed Message:\n',
  bip32: {
    public: 0x0488b21e,
    private: 0x0488ade4,
  },
  pubKeyHash: 0x17,
  scriptHash: 0x08,
  wif: 0x97,
};

bitcoinjs.bitcoin.networks.auroracoin = {
  messagePrefix: '\x18AuroraCoin Signed Message:\n',
  bip32: {
    public: 0x0488b21e,
    private: 0x0488ade4,
  },
  pubKeyHash: 0x17,
  scriptHash: 0x05,
  wif: 0x97,
};

bitcoinjs.bitcoin.networks.bata = {
  messagePrefix: '\x18Bata Signed Message:\n',
  bip32: {
    public: 0xA40C86FA,
    private: 0xA40B91BD,
  },
  pubKeyHash: 0x19,
  scriptHash: 0x05,
  wif: 0xa4,
};

bitcoinjs.bitcoin.networks.belacoin = {
  messagePrefix: '\x18BelaCoin Signed Message:\n',
  bip32: {
    public: 0x0488b21e,
    private: 0x0488ade4,
  },
  pubKeyHash: 0x19,
  scriptHash: 0x05,
  wif: 0x99,
};

bitcoinjs.bitcoin.networks.atom = {
  messagePrefix: '\x18Bitcoin Signed Message:\n',
  bip32: {
    public: 0x0488B21E,
    private: 0x0488ADE4,
  },
  pubKeyHash: 0x17,
  scriptHash: 0x0a,
  wif: 0x80,
};

bitcoinjs.bitcoin.networks.bitcoinplus = {
  messagePrefix: '\x18BitcoinPlus Signed Message:\n',
  bip32: {
    public: 0x0488b21e,
    private: 0x0488ade4,
  },
  pubKeyHash: 0x19,
  scriptHash: 0x08,
  wif: 0x99,
};

bitcoinjs.bitcoin.networks.bitcloud = {
  messagePrefix: '\x18BitCloud Signed Message:\n',
  bip32: {
    public: 0x0488B21E,
    private: 0x0488ADE4,
  },
  pubKeyHash: 0x19,
  scriptHash: 0x05,
  wif: 0x99,
};

bitcoinjs.bitcoin.networks.bitcore = {
  messagePrefix: '\x18BitCore Signed Message:\n',
  bip32: {
    public: 0x0488B21E,
    private: 0x0488ADE4,
  },
  pubKeyHash: 0x03,
  scriptHash: 0x7D,
  wif: 0x80,
};

bitcoinjs.bitcoin.networks.bitsend = {
  messagePrefix: '\x18Bitsend Signed Message:\n',
  bip32: {
    public: 0x0488B21E,
    private: 0x0488ADE4,
  },
  pubKeyHash: 0x66,
  scriptHash: 0x05,
  wif: 0xcc,
};

bitcoinjs.bitcoin.networks.britcoin = {
  messagePrefix: '\x18BritCoin Signed Message:\n',
  bip32: {
    public: 0x0488b21e,
    private: 0x0488ade4,
  },
  pubKeyHash: 0x19,
  scriptHash: 0x55,
  wif: 0x99,
};

bitcoinjs.bitcoin.networks.canadaecoin = {
  messagePrefix: '\x18Canada eCoin Signed Message:\n',
  bip32: {
    public: 0x0488b21e,
    private: 0x0488ade4,
  },
  pubKeyHash: 0x1c,
  scriptHash: 0x05,
  wif: 0x9c,
};

bitcoinjs.bitcoin.networks.cannacoin = {
  messagePrefix: '\x18Cannacoin Signed Message:\n',
  bip32: {
    public: 0x0488b21e,
    private: 0x0488ade4,
  },
  pubKeyHash: 0x1c,
  scriptHash: 0x05,
  wif: 0x9c,
};

bitcoinjs.bitcoin.networks.cryptoescudo = {
  messagePrefix: '\x18Cryptoescudo Signed Message:\n',
  bip32: {
    public: 0x0488b21e,
    private: 0x0488ade4,
  },
  pubKeyHash: 0x1c,
  scriptHash: 0x05,
  wif: 0x9c,
};

bitcoinjs.bitcoin.networks.clubcoin = {
  messagePrefix: '\x18ClubCoin Signed Message:\n',
  bip32: {
    public: 0x0488B21E,
    private: 0x0488ADE4,
  },
  pubKeyHash: 0x1c,
  scriptHash: 0x55,
  wif: 0x99,
};

bitcoinjs.bitcoin.networks.compcoin = {
  messagePrefix: '\x18CompCoin Signed Message:\n',
  bip32: {
    public: 0x0488b21e,
    private: 0x0488ade4,
  },
  pubKeyHash: 0x1c,
  scriptHash: 0x55,
  wif: 0x9c,
};

bitcoinjs.bitcoin.networks.crave = {
  messagePrefix: '\x18DarkNet Signed Message:\n',
  bip32: {
    public: 0x0488B21E,
    private: 0x0488ADE4,
  },
  pubKeyHash: 0x46,
  scriptHash: 0x55,
  wif: 0x99,
};

bitcoinjs.bitcoin.networks.defcoin = {
  messagePrefix: '\x18defcoin Signed Message:\n',
  bip32: {
    public: 0x0488b21e,
    private: 0x0488ade4,
  },
  pubKeyHash: 0x1e,
  scriptHash: 0x05,
  wif: 0x9e,
};

bitcoinjs.bitcoin.networks.diamond = {
  messagePrefix: '\x18Diamond Signed Message:\n',
  bip32: {
    public: 0x0488B21E,
    private: 0x0488ADE4,
  },
  pubKeyHash: 0x5a,
  scriptHash: 0x08,
  wif: 0xda,
};

bitcoinjs.bitcoin.networks.digibyte = {
  messagePrefix: '\x18DigiByte Signed Message:\n',
  bip32: {
    public: 0x0488B21E,
    private: 0x0488ADE4,
  },
  pubKeyHash: 0x1e,
  scriptHash: 0x05,
  wif: 0x80,
};

bitcoinjs.bitcoin.networks.digitalcoin = {
  messagePrefix: '\x18Digitalcoin Signed Message:\n',
  bip32: {
    public: 0x9e0488B2,
    private: 0x0488ADE4,
  },
  pubKeyHash: 0x1e,
  scriptHash: 0x05,
  wif: 0x9e,
};

bitcoinjs.bitcoin.networks.ecoin = {
  messagePrefix: '\x18eCoin Signed Message:\n',
  bip32: {
    public: 0x0488b21e,
    private: 0x0488ade4,
  },
  pubKeyHash: 0x5c,
  scriptHash: 0x14,
  wif: 0xdc,
};

bitcoinjs.bitcoin.networks.edrcoin = {
  messagePrefix: '\x18EDRcoin Signed Message:\n',
  bip32: {
    public: 0x0488b21e,
    private: 0x0488ade4,
  },
  pubKeyHash: 0x5d,
  scriptHash: 0x1c,
  wif: 0xdd,
};

bitcoinjs.bitcoin.networks.egulden = {
  messagePrefix: '\x18Egulden Signed Message:\n',
  bip32: {
    public: 0x0488B21E,
    private: 0x0488ADE4,
  },
  pubKeyHash: 0x30,
  scriptHash: 0x05,
  wif: 0xb0,
};

bitcoinjs.bitcoin.networks.einsteinium = {
  messagePrefix: '\x18Einsteinium Signed Message:\n',
  bip32: {
    public: 0x0488b21e,
    private: 0x0488ade4,
  },
  pubKeyHash: 0x21,
  scriptHash: 0x05,
  wif: 0xa1,
};

bitcoinjs.bitcoin.networks.europecoin = {
  messagePrefix: '\x18Bitcoin Signed Message:\n',
  bip32: {
    public: 0x0488B21E,
    private: 0x0488ADE4,
  },
  pubKeyHash: 0x21,
  scriptHash: 0x05,
  wif: 0xa8,
};

bitcoinjs.bitcoin.networks.exclusivecoin = {
  messagePrefix: '\x18ExclusiveCoin Signed Message:\n',
  bip32: {
    public: 0x0488B21E,
    private: 0x0488ADE4,
  },
  pubKeyHash: 0x21,
  scriptHash: 0x89,
  wif: 0xa1,
};

bitcoinjs.bitcoin.networks.feathercoin = {
  messagePrefix: '\x18Feathercoin Signed Message:\n',
  bip32: {
    public: 0x0488BC26,
    private: 0x0488DAEE,
  },
  pubKeyHash: 0x0e,
  scriptHash: 0x05,
  wif: 0x8e,
};

bitcoinjs.bitcoin.networks.firstcoin = {
  messagePrefix: '\x18FirstCoin Signed Message:\n',
  bip32: {
    public: 0x0488b21e,
    private: 0x0488ade4,
  },
  pubKeyHash: 0x23,
  scriptHash: 0x05,
  wif: 0xa3,
};

bitcoinjs.bitcoin.networks.flashcoin = {
  messagePrefix: '\x18Flashcoin Signed Message:\n',
  bip32: {
    public: 0x0488b21e,
    private: 0x0488ade4,
  },
  pubKeyHash: 0x44,
  scriptHash: 0x82,
  wif: 0xc4,
};

bitcoinjs.bitcoin.networks.gcr = {
  messagePrefix: '\x18GCR Signed Message:\n',
  bip32: {
    public: 0x0488B21E,
    private: 0x0488ADE4,
  },
  pubKeyHash: 0x26,
  scriptHash: 0x61,
  wif: 0x9a,
};

bitcoinjs.bitcoin.networks.gobyte = {
  messagePrefix: '\x18DarkCoin Signed Message:\n',
  bip32: {
    public: 0x0488B21E,
    private: 0x0488ADE4,
  },
  pubKeyHash: 0x26,
  scriptHash: 0x0a,
  wif: 0xc6,
};

bitcoinjs.bitcoin.networks.gridcoin = {
  messagePrefix: '\x18Gridcoin Signed Message:\n',
  bip32: {
    public: 0x0488b21e,
    private: 0x0488ade4,
  },
  pubKeyHash: 0x3e,
  scriptHash: 0x55,
  wif: 0xbe,
};

bitcoinjs.bitcoin.networks.gulden = {
  messagePrefix: '\x18Guldencoin Signed Message:\n',
  bip32: {
    public: 0x0488B21E,
    private: 0x0488ADE4,
  },
  pubKeyHash: 0x26,
  scriptHash: 0x62,
  wif: 0x62,
};

bitcoinjs.bitcoin.networks.helleniccoin = {
  messagePrefix: '\x18helleniccoin Signed Message:\n',
  bip32: {
    public: 0x0488b21e,
    private: 0x0488ade4,
  },
  pubKeyHash: 0x30,
  scriptHash: 0x05,
  wif: 0xb0,
};

bitcoinjs.bitcoin.networks.hempcoin = {
  messagePrefix: '\x18Hempcoin Signed Message:\n',
  bip32: {
    public: 0x0488b21e,
    private: 0x0488ade4,
  },
  pubKeyHash: 0x28,
  scriptHash: 0x08,
  wif: 0xa8,
};

bitcoinjs.bitcoin.networks.insane = {
  messagePrefix: '\x18INSaNe Signed Message:\n',
  bip32: {
    public: 0x0488B21E,
    private: 0x0488ADE4,
  },
  pubKeyHash: 0x66,
  scriptHash: 0x39,
  wif: 0x37,
};

bitcoinjs.bitcoin.networks.iop = {
  messagePrefix: '\x18IoP Signed Message:\n',
  bip32: {
    public: 0x2780915F,
    private: 0xAE3416F6,
  },
  pubKeyHash: 0x75,
  scriptHash: 0xae,
  wif: 0x31,
};

bitcoinjs.bitcoin.networks.ixcoin = {
  messagePrefix: '\x18Ixcoin Signed Message:\n',
  bip32: {
    public: 0x0488B21E,
    private: 0x0488ADE4,
  },
  pubKeyHash: 0x8a,
  scriptHash: 0x05,
  wif: 0x80,
};

bitcoinjs.bitcoin.networks.kobocoin = {
  messagePrefix: '\x18Kobocoin Signed Message:\n',
  bip32: {
    public: 0x0488B21E,
    private: 0x0488ADE4,
  },
  pubKeyHash: 0x23,
  scriptHash: 0x1c,
  wif: 0xa3,
};

bitcoinjs.bitcoin.networks.landcoin = {
  messagePrefix: '\x18Landcoin Signed Message:\n',
  bip32: {
    public: 0x0488B21E,
    private: 0x0488ADE4,
  },
  pubKeyHash: 0x30,
  scriptHash: 0x7a,
  wif: 0xb0,
};

bitcoinjs.bitcoin.networks.lbry = {
  messagePrefix: '\x18LBRYcrd Signed Message:\n',
  bip32: {
    public: 0x0488B21E,
    private: 0x0488ADE4,
  },
  pubKeyHash: 0x55,
  scriptHash: 0x7a,
  wif: 0x1c,
};

bitcoinjs.bitcoin.networks.linx = {
  messagePrefix: '\x18LinX Signed Message:\n',
  bip32: {
    public: 0x0488b21e,
    private: 0x0488ade4,
  },
  pubKeyHash: 0x4b,
  scriptHash: 0x05,
  wif: 0xcb,
};

bitcoinjs.bitcoin.networks.litecoincash = {
  messagePrefix: '\x18Litecoin Signed Message:\n',
  bip32: {
    public: 0x0488B21E,
    private: 0x0488ADE4,
  },
  pubKeyHash: 0x1c,
  scriptHash: 0x05,
  wif: 0xb0,
};

bitcoinjs.bitcoin.networks.lynx = {
  messagePrefix: '\x18Lynx Signed Message:\n',
  bip32: {
    public: 0x0488B21E,
    private: 0x0488ADE4,
  },
  pubKeyHash: 0x2d,
  scriptHash: 0x32,
  wif: 0xad,
};

bitcoinjs.bitcoin.networks.megacoin = {
  messagePrefix: '\x18Megacoin Signed Message:\n',
  bip32: {
    public: 0x0488B21E,
    private: 0x0488ADE4,
  },
  pubKeyHash: 0x32,
  scriptHash: 0x05,
  wif: 0xB2,
};

bitcoinjs.bitcoin.networks.minexcoin = {
  messagePrefix: '\x18Bitcoin Signed Message:\n',
  bip32: {
    public: 0x0488B21E,
    private: 0x0488ADE4,
  },
  pubKeyHash: 0x4b,
  scriptHash: 0x05,
  wif: 0x80,
};

bitcoinjs.bitcoin.networks.navcoin = {
  messagePrefix: '\x18Navcoin Signed Message:\n',
  bip32: {
    public: 0x0488B21E,
    private: 0x0488ADE4,
  },
  pubKeyHash: 0x35,
  scriptHash: 0x55,
  wif: 0x96,
};

bitcoinjs.bitcoin.networks.neoscoin = {
  messagePrefix: '\x18NeosCoin Signed Message:\n',
  bip32: {
    public: 0x0488B21E,
    private: 0x0488ADE4,
  },
  pubKeyHash: 0x35,
  scriptHash: 0x05,
  wif: 0xb1,
};

bitcoinjs.bitcoin.networks.neurocoin = {
  messagePrefix: '\x18PPCoin Signed Message:\n',
  bip32: {
    public: 0x0488B21E,
    private: 0x0488ADE4,
  },
  pubKeyHash: 0x35,
  scriptHash: 0x75,
  wif: 0xb5,
};

bitcoinjs.bitcoin.networks.newyorkc = {
  messagePrefix: '\x18newyorkc Signed Message:\n',
  bip32: {
    public: 0x0488b21e,
    private: 0x0488ade4,
  },
  pubKeyHash: 0x3c,
  scriptHash: 0x16,
  wif: 0xbc,
};

bitcoinjs.bitcoin.networks.novacoin = {
  messagePrefix: '\x18NovaCoin Signed Message:\n',
  bip32: {
    public: 0x0488b21e,
    private: 0x0488ade4,
  },
  pubKeyHash: 0x08,
  scriptHash: 0x14,
  wif: 0x88,
};

bitcoinjs.bitcoin.networks.nushares = {
  messagePrefix: '\x18Nu Signed Message:\n',
  bip32: {
    public: 0x0488b21e,
    private: 0x0488ade4,
  },
  pubKeyHash: 0x3f,
  scriptHash: 0x40,
  wif: 0x95,
};

bitcoinjs.bitcoin.networks.okcash = {
  messagePrefix: '\x18OKCash Signed Message:\n',
  bip32: {
    public: 0x03CC23D7,
    private: 0x03CC1C73,
  },
  pubKeyHash: 0x37,
  scriptHash: 0x1c,
  wif: 0x03,
};

bitcoinjs.bitcoin.networks.omnicore = {
  messagePrefix: '\x18Bitcoin Signed Message:\n',
  bip32: {
    public: 0x0488B21E,
    private: 0x0488ADE4,
  },
  pubKeyHash: 0x00,
  scriptHash: 0x05,
  wif: 0x80,
};

bitcoinjs.bitcoin.networks.pesobit = {
  messagePrefix: '\x18Pesobit Signed Message:\n',
  bip32: {
    public: 0x0488b21e,
    private: 0x0488ade4,
  },
  pubKeyHash: 0x37,
  scriptHash: 0x55,
  wif: 0xb7,
};

bitcoinjs.bitcoin.networks.pinkcoin = {
  messagePrefix: '\x18Pinkcoin Signed Message:\n',
  bip32: {
    public: 0x0488b21e,
    private: 0x0488ade4,
  },
  pubKeyHash: 0x03,
  scriptHash: 0x1c,
  wif: 0x83,
};

bitcoinjs.bitcoin.networks.poswcoin = {
  messagePrefix: '\x18Poswcoin Signed Message:\n',
  bip32: {
    public: 0x0488b21e,
    private: 0x0488ade4,
  },
  pubKeyHash: 0x37,
  scriptHash: 0x55,
  wif: 0xb7,
};

bitcoinjs.bitcoin.networks.potcoin = {
  messagePrefix: '\x18Potcoin Signed Message:\n',
  bip32: {
    public: 0x0488b21e,
    private: 0x0488ade4,
  },
  pubKeyHash: 0x37,
  scriptHash: 0x05,
  wif: 0xb7,
};

bitcoinjs.bitcoin.networks.putincoin = {
  messagePrefix: '\x18PutinCoin Signed Message:\n',
  bip32: {
    public: 0x0488b21e,
    private: 0x0488ade4,
  },
  pubKeyHash: 0x37,
  scriptHash: 0x14,
  wif: 0xb7,
};

bitcoinjs.bitcoin.networks.reddcoin = {
  messagePrefix: '\x18Reddcoin Signed Message:\n',
  bip32: {
    public: 0x0488B21E,
    private: 0x0488ADE4,
  },
  pubKeyHash: 0x3d,
  scriptHash: 0x05,
  wif: 0xbd,
};

bitcoinjs.bitcoin.networks.revolutionvr = {
  messagePrefix: '\x18Voxels Signed Message:\n',
  bip32: {
    public: 0x0488B21E,
    private: 0x0488ADE4,
  },
  pubKeyHash: 0x46,
  scriptHash: 0x05,
  wif: 0xc6,
};

bitcoinjs.bitcoin.networks.rubycoin = {
  messagePrefix: '\x18Rubycoin Signed Message:\n',
  bip32: {
    public: 0x0488B21E,
    private: 0x0488ADE4,
  },
  pubKeyHash: 0x3c,
  scriptHash: 0x55,
  wif: 0xbc,
};

bitcoinjs.bitcoin.networks.salus = {
messagePrefix: '\x18Salus Signed Message:\n',
bip32: {
  public: 0x0488B21E,
  private: 0x0488ADE4,
},
pubKeyHash: 0x3f,
scriptHash: 0xc4,
wif: 0xbf,
};

bitcoinjs.bitcoin.networks.smileycoin = {
  messagePrefix: '\x18Smileycoin Signed Message:\n',
  bip32: {
    public: 0x1E562D9A,
    private: 0x1E5631BC,
  },
  pubKeyHash: 0x19,
  scriptHash: 0x05,
  wif: 0x05,
};

bitcoinjs.bitcoin.networks.solarcoin = {
  messagePrefix: '\x18SolarCoin Signed Message:\n',
  bip32: {
    public: 0x0488b21e,
    private: 0x0488ade4,
  },
  pubKeyHash: 0x12,
  scriptHash: 0x05,
  wif: 0x92,
};

bitcoinjs.bitcoin.networks.stash = {
  messagePrefix: '\x18Stash Signed Message:\n',
  bip32: {
    public: 0x0488b21e,
    private: 0x0488ade4
  },
  pubKeyHash: 0x4c,
  scriptHash: 0x10,
  wif: 0xcc
};

bitcoinjs.bitcoin.networks.stashtn = {
  messagePrefix: '\x18Stash Test Signed Message:\n',
  bip32: {
    public: 0x043587cf,
    private: 0x04358394
  },
  pubKeyHash: 0x8c,
  scriptHash: 0x13,
  wif: 0xef
};

bitcoinjs.bitcoin.networks.stratis = {
  messagePrefix: '\x18Stratis Signed Message:\n',
  bip32: {
    public: 0x0488B21E,
    private: 0x0488ADE4,
  },
  pubKeyHash: 0x3f,
  scriptHash: 0x7d,
  wif: 0xbf,
};

bitcoinjs.bitcoin.networks.stratistest = {
  messagePrefix: '\x18Stratis Test Signed Message:\n',
  bip32: {
    public: 0x0488B21E,
    private: 0x0488ADE4,
  },
  pubKeyHash: 0x41,
  scriptHash: 0x7d,
  wif: 0xbf,
};

bitcoinjs.bitcoin.networks.syscoin = {
  messagePrefix: '\x18Syscoin Signed Message:\n',
  bip32: {
    public: 0x0488B21E,
    private: 0x0488ADE4,
  },
  pubKeyHash: 0x3f,
  scriptHash: 0x05,
  wif: 0x80,
};


bitcoinjs.bitcoin.networks.toa = {
  messagePrefix: '\x18TOA Signed Message:\n',
  bip32: {
    public: 0x0488b21e,
    private: 0x0488ade4,
  },
  pubKeyHash: 0x41,
  scriptHash: 0x17,
  wif: 0xc1,
};

bitcoinjs.bitcoin.networks.ultimatesecurecash = {
  messagePrefix: '\x18UltimateSecureCash Signed Message:\n',
  bip32: {
    public: 0xEE80286A,
    private: 0xEE8031E8,
  },
  pubKeyHash: 0x44,
  scriptHash: 0x7d,
  wif: 0xbf,
};

bitcoinjs.bitcoin.networks.unobtanium = {
  messagePrefix: '\x18Unobtanium Signed Message:\n',
  bip32: {
    public: 0x0488B21E,
    private: 0x0488ADE4,
  },
  pubKeyHash: 0x82,
  scriptHash: 0x1e,
  wif: 0xe0,
};

bitcoinjs.bitcoin.networks.vcash = {
  messagePrefix: '\x18Vcash Signed Message:\n',
  bip32: {
    public: 0x0488b21e,
    private: 0x0488ade4,
  },
  pubKeyHash: 0x47,
  scriptHash: 0x08,
  wif: 0xc7,
};

bitcoinjs.bitcoin.networks.verge = {
  messagePrefix: '\x18VERGE Signed Message:\n',
  bip32: {
    public: 0x0488b21e,
    private: 0x0488ade4,
  },
  pubKeyHash: 0x1e,
  scriptHash: 0x21,
  wif: 0x9e,
};

bitcoinjs.bitcoin.networks.vertcoin = {
  messagePrefix: '\x18Vertcoin Signed Message:\n',
  bip32: {
    public: 0x0488b21e,
    private: 0x0488ade4,
  },
  pubKeyHash: 0x47,
  scriptHash: 0x05,
  wif: 0x80,
};

bitcoinjs.bitcoin.networks.vivo = {
  messagePrefix: '\x18DarkCoin Signed Message:\n',
  bip32: {
    public: 0x0488B21E,
    private: 0x0488ADE4,
  },
  pubKeyHash: 0x46,
  scriptHash: 0x0a,
  wif: 0xc6,
};

bitcoinjs.bitcoin.networks.vpncoin = {
  messagePrefix: '\x18VpnCoin Signed Message:\n',
  bip32: {
    public: 0x0488b21e,
    private: 0x0488ade4,
  },
  pubKeyHash: 0x47,
  scriptHash: 0x05,
  wif: 0xc7,
};

bitcoinjs.bitcoin.networks.whitecoin = {
  messagePrefix: '\x18Whitecoin Signed Message:\n',
  bip32: {
    public: 0x04887F1E,
    private: 0x048894ED,
  },
  pubKeyHash: 0x49,
  scriptHash: 0x57,
  wif: 0xc9,
};

bitcoinjs.bitcoin.networks.wincoin = {
  messagePrefix: '\x18WinCoin Signed Message:\n',
  bip32: {
    public: 0x0488b21e,
    private: 0x0488ade4,
  },
  pubKeyHash: 0x49,
  scriptHash: 0x1c,
  wif: 0xc9,
};

bitcoinjs.bitcoin.networks.zcoin = {
  messagePrefix: '\x18Zcoin Signed Message:\n',
  bip32: {
    public: 0x0488B21E,
    private: 0x0488ADE4,
  },
  pubKeyHash: 0x52,
  scriptHash: 0x07,
  wif: 0xd2,
};

bitcoinjs.bitcoin.networks.zcash = {
  messagePrefix: '\x18Zcash Signed Message:\n',
  bip32: {
    public: 0x0488B21E,
    private: 0x0488ADE4,
  },
  pubKeyHash: 0x1CB8,
  scriptHash: 0x1CBD,
  wif: 0x80,
};

bitcoinjs.bitcoin.networks.xuez = {
  messagePrefix: 'unused',
  bip32: {
    public: 0x022d2533,
    private: 0x0221312b
  },
  pubKeyHash: 0x4b,
  scriptHash: 0x12,
  wif: 0xd4
};

bitcoinjs.bitcoin.networks.bitcoinprivate = {
  messagePrefix: '\x18BitcoinPrivate Signed Message:\n',
  bip32: {
    public: 0x0488B21E,
    private: 0x0488ADE4,
  },
  pubKeyHash: 0x1325,
  scriptHash: 0x13AF,
  wif: 0x80,
};

bitcoinjs.bitcoin.networks.bitcoinz = {
  messagePrefix: '\x18BitcoinZ Signed Message:\n',
  bip32: {
    public: 0x0488B21E,
    private: 0x0488ADE4,
  },
  pubKeyHash: 0x1CB8,
  scriptHash: 0x1CBD,
  wif: 0x80,
};

bitcoinjs.bitcoin.networks.hush = {
  messagePrefix: '\x18Hush Signed Message:\n',
  bip32: {
    public: 0x0488B21E,
    private: 0x0488ADE4,
  },
  pubKeyHash: 0x1CB8,
  scriptHash: 0x1CBD,
  wif: 0x80,
};

bitcoinjs.bitcoin.networks.zclassic = {
  messagePrefix: '\x18Zcash Signed Message:\n',
  bip32: {
    public: 0x0488B21E,
    private: 0x0488ADE4,
  },
  pubKeyHash: 0x1CB8,
  scriptHash: 0x1CBD,
  wif: 0x80,
};

bitcoinjs.bitcoin.networks.zencash = {
  messagePrefix: '\x18Zcash Signed Message:\n',
  bip32: {
    public: 0x0488B21E,
    private: 0x0488ADE4,
  },
  pubKeyHash: 0x2089,
  scriptHash: 0x2096,
  wif: 0x80,
};

bitcoinjs.bitcoin.networks.energi = {
  messagePrefix: 'DarkCoin Signed Message:\n',
  bip32: {
    public: 0x03B8C856,
    private: 0xD7DC6E9F,
  },
  pubKeyHash: 0x21,
  scriptHash: 0x35,
  wif: 0x6a,
};

bitcoinjs.bitcoin.networks.exchangecoin = {
  messagePrefix: 'ExchangeCoin Signed Message:\n',
  bip32: {
    public: 0x0488B21E,
    private: 0x0488ADE4,
  },
  pubKeyHash: 0x21B9,
  scriptHash: 0x34AF,
  wif: 0x80,
};

bitcoinjs.bitcoin.networks.artax = {
  messagePrefix: '\x18Artax Signed Message:\n',
  bip32: {
    public: 0x0488B21E,
    private: 0x0488ADE4,
  },
  pubKeyHash: 0x17,
  scriptHash: 0x1CBD,
  wif: 0x97,
};

<<<<<<< HEAD
bitcoinjs.bitcoin.networks.bitcoingreen = {
  messagePrefix: '\x18BitcoinGreen Signed Message:\n',
  bip32: {
    public: 0x0488B21E,
    private: 0x0488ADE4,
  },
  pubKeyHash: 0x26,
  scriptHash: 0x1CBD,
  wif:  0x2E,
=======
bitcoinjs.bitcoin.networks.anon = {
	messagePrefix: '\x18ANON Signed Message:\n',
	bip32: {
		public: 0x0488b21e,
		private: 0x0488ade4
	},
	pubKeyHash: 0x0582,
	scriptHash: 0x5389,
	wif: 0x80
>>>>>>> 8a516f55
};<|MERGE_RESOLUTION|>--- conflicted
+++ resolved
@@ -1376,7 +1376,6 @@
   wif: 0x97,
 };
 
-<<<<<<< HEAD
 bitcoinjs.bitcoin.networks.bitcoingreen = {
   messagePrefix: '\x18BitcoinGreen Signed Message:\n',
   bip32: {
@@ -1386,7 +1385,8 @@
   pubKeyHash: 0x26,
   scriptHash: 0x1CBD,
   wif:  0x2E,
-=======
+};
+
 bitcoinjs.bitcoin.networks.anon = {
 	messagePrefix: '\x18ANON Signed Message:\n',
 	bip32: {
@@ -1396,5 +1396,4 @@
 	pubKeyHash: 0x0582,
 	scriptHash: 0x5389,
 	wif: 0x80
->>>>>>> 8a516f55
 };