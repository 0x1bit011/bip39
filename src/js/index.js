--- conflicted
+++ resolved
@@ -984,16 +984,13 @@
                 if ((networks[DOM.network.val()].name == "CRW - Crown")) {
                     address = bitcoinjs.bitcoin.networks.crown.toNewAddress(address);
                 }
-<<<<<<< HEAD
-                if (networks[DOM.network.val()].name == "EOS - EOSIO") {
+
+              if (networks[DOM.network.val()].name == "EOS - EOSIO") {
                     address = ""
                     pubkey = eosUtil.bufferToPublic(keyPair.getPublicKeyBuffer());
                     privkey = eosUtil.bufferToPrivate(keyPair.d.toBuffer(32));
                 }
                 
-=======
-
->>>>>>> 21e2e6c9
                 addAddressToList(indexText, address, pubkey, privkey);
                 if (isLast) {
                     hidePending();
