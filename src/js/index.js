(function() {

    // mnemonics is populated as required by getLanguage
    var mnemonics = { "english": new Mnemonic("english") };
    var mnemonic = mnemonics["english"];
    var seed = null;
    var bip32RootKey = null;
    var bip32ExtendedKey = null;
    var network = bitcoinjs.bitcoin.networks.bitcoin;
    var addressRowTemplate = $("#address-row-template");

    var showIndex = true;
    var showAddress = true;
    var showPubKey = true;
    var showPrivKey = true;
    var showQr = false;
    var litecoinUseLtub = true;

    var entropyChangeTimeoutEvent = null;
    var phraseChangeTimeoutEvent = null;
    var rootKeyChangedTimeoutEvent = null;

    var generationProcesses = [];

    var DOM = {};
    DOM.privacyScreenToggle = $(".privacy-screen-toggle");
    DOM.network = $(".network");
    DOM.bip32Client = $("#bip32-client");
    DOM.phraseNetwork = $("#network-phrase");
    DOM.useEntropy = $(".use-entropy");
    DOM.entropyContainer = $(".entropy-container");
    DOM.entropy = $(".entropy");
    DOM.entropyFiltered = DOM.entropyContainer.find(".filtered");
    DOM.entropyType = DOM.entropyContainer.find(".type");
    DOM.entropyCrackTime = DOM.entropyContainer.find(".crack-time");
    DOM.entropyEventCount = DOM.entropyContainer.find(".event-count");
    DOM.entropyBits = DOM.entropyContainer.find(".bits");
    DOM.entropyBitsPerEvent = DOM.entropyContainer.find(".bits-per-event");
    DOM.entropyWordCount = DOM.entropyContainer.find(".word-count");
    DOM.entropyBinary = DOM.entropyContainer.find(".binary");
    DOM.entropyWordIndexes = DOM.entropyContainer.find(".word-indexes");
    DOM.entropyChecksum = DOM.entropyContainer.find(".checksum");
    DOM.entropyMnemonicLength = DOM.entropyContainer.find(".mnemonic-length");
    DOM.entropyWeakEntropyOverrideWarning = DOM.entropyContainer.find(".weak-entropy-override-warning");
    DOM.entropyFilterWarning = DOM.entropyContainer.find(".filter-warning");
    DOM.phrase = $(".phrase");
    DOM.passphrase = $(".passphrase");
    DOM.generateContainer = $(".generate-container");
    DOM.generate = $(".generate");
    DOM.seed = $(".seed");
    DOM.rootKey = $(".root-key");
    DOM.litecoinLtubContainer = $(".litecoin-ltub-container");
    DOM.litecoinUseLtub = $(".litecoin-use-ltub");
    DOM.extendedPrivKey = $(".extended-priv-key");
    DOM.extendedPubKey = $(".extended-pub-key");
    DOM.bip32tab = $("#bip32-tab");
    DOM.bip44tab = $("#bip44-tab");
    DOM.bip49tab = $("#bip49-tab");
    DOM.bip84tab = $("#bip84-tab");
    DOM.bip141tab = $("#bip141-tab");
    DOM.bip32panel = $("#bip32");
    DOM.bip44panel = $("#bip44");
    DOM.bip49panel = $("#bip49");
    DOM.bip32path = $("#bip32-path");
    DOM.bip44path = $("#bip44-path");
    DOM.bip44purpose = $("#bip44 .purpose");
    DOM.bip44coin = $("#bip44 .coin");
    DOM.bip44account = $("#bip44 .account");
    DOM.bip44accountXprv = $("#bip44 .account-xprv");
    DOM.bip44accountXpub = $("#bip44 .account-xpub");
    DOM.bip44change = $("#bip44 .change");
    DOM.bip49unavailable = $("#bip49 .unavailable");
    DOM.bip49available = $("#bip49 .available");
    DOM.bip49path = $("#bip49-path");
    DOM.bip49purpose = $("#bip49 .purpose");
    DOM.bip49coin = $("#bip49 .coin");
    DOM.bip49account = $("#bip49 .account");
    DOM.bip49accountXprv = $("#bip49 .account-xprv");
    DOM.bip49accountXpub = $("#bip49 .account-xpub");
    DOM.bip49change = $("#bip49 .change");
    DOM.bip84unavailable = $("#bip84 .unavailable");
    DOM.bip84available = $("#bip84 .available");
    DOM.bip84path = $("#bip84-path");
    DOM.bip84purpose = $("#bip84 .purpose");
    DOM.bip84coin = $("#bip84 .coin");
    DOM.bip84account = $("#bip84 .account");
    DOM.bip84accountXprv = $("#bip84 .account-xprv");
    DOM.bip84accountXpub = $("#bip84 .account-xpub");
    DOM.bip84change = $("#bip84 .change");
    DOM.bip141unavailable = $("#bip141 .unavailable");
    DOM.bip141available = $("#bip141 .available");
    DOM.bip141path = $("#bip141-path");
    DOM.bip141semantics = $(".bip141-semantics");
    DOM.generatedStrength = $(".generate-container .strength");
    DOM.generatedStrengthWarning = $(".generate-container .warning");
    DOM.hardenedAddresses = $(".hardened-addresses");
    DOM.bitcoinCashAddressTypeContainer = $(".bch-addr-type-container");
    DOM.bitcoinCashAddressType = $("[name=bch-addr-type]")
    DOM.useBip38 = $(".use-bip38");
    DOM.bip38Password = $(".bip38-password");
    DOM.addresses = $(".addresses");
    DOM.csvTab = $("#csv-tab a");
    DOM.csv = $(".csv");
    DOM.rowsToAdd = $(".rows-to-add");
    DOM.more = $(".more");
    DOM.moreRowsStartIndex = $(".more-rows-start-index");
    DOM.feedback = $(".feedback");
    DOM.tab = $(".derivation-type a");
    DOM.indexToggle = $(".index-toggle");
    DOM.addressToggle = $(".address-toggle");
    DOM.publicKeyToggle = $(".public-key-toggle");
    DOM.privateKeyToggle = $(".private-key-toggle");
    DOM.languages = $(".languages a");
    DOM.qrContainer = $(".qr-container");
    DOM.qrHider = DOM.qrContainer.find(".qr-hider");
    DOM.qrImage = DOM.qrContainer.find(".qr-image");
    DOM.qrHint = DOM.qrContainer.find(".qr-hint");
    DOM.showQrEls = $("[data-show-qr]");

    function init() {
        // Events
        DOM.privacyScreenToggle.on("change", privacyScreenToggled);
        DOM.generatedStrength.on("change", generatedStrengthChanged);
        DOM.network.on("change", networkChanged);
        DOM.bip32Client.on("change", bip32ClientChanged);
        DOM.useEntropy.on("change", setEntropyVisibility);
        DOM.entropy.on("input", delayedEntropyChanged);
        DOM.entropyMnemonicLength.on("change", entropyChanged);
        DOM.phrase.on("input", delayedPhraseChanged);
        DOM.passphrase.on("input", delayedPhraseChanged);
        DOM.generate.on("click", generateClicked);
        DOM.more.on("click", showMore);
        DOM.rootKey.on("input", delayedRootKeyChanged);
        DOM.litecoinUseLtub.on("change", litecoinUseLtubChanged);
        DOM.bip32path.on("input", calcForDerivationPath);
        DOM.bip44account.on("input", calcForDerivationPath);
        DOM.bip44change.on("input", calcForDerivationPath);
        DOM.bip49account.on("input", calcForDerivationPath);
        DOM.bip49change.on("input", calcForDerivationPath);
        DOM.bip84account.on("input", calcForDerivationPath);
        DOM.bip84change.on("input", calcForDerivationPath);
        DOM.bip141path.on("input", calcForDerivationPath);
        DOM.bip141semantics.on("change", tabChanged);
        DOM.tab.on("shown.bs.tab", tabChanged);
        DOM.hardenedAddresses.on("change", calcForDerivationPath);
        DOM.useBip38.on("change", calcForDerivationPath);
        DOM.bip38Password.on("change", calcForDerivationPath);
        DOM.indexToggle.on("click", toggleIndexes);
        DOM.addressToggle.on("click", toggleAddresses);
        DOM.publicKeyToggle.on("click", togglePublicKeys);
        DOM.privateKeyToggle.on("click", togglePrivateKeys);
        DOM.csvTab.on("click", updateCsv);
        DOM.languages.on("click", languageChanged);
        DOM.bitcoinCashAddressType.on("change", bitcoinCashAddressTypeChange);
        setQrEvents(DOM.showQrEls);
        disableForms();
        hidePending();
        hideValidationError();
        populateNetworkSelect();
        populateClientSelect();
    }

    // Event handlers

    function generatedStrengthChanged() {
        var strength = parseInt(DOM.generatedStrength.val());
        if (strength < 12) {
            DOM.generatedStrengthWarning.removeClass("hidden");
        }
        else {
            DOM.generatedStrengthWarning.addClass("hidden");
        }
    }

    function networkChanged(e) {
        clearDerivedKeys();
        clearAddressesList();
        DOM.litecoinLtubContainer.addClass("hidden");
        DOM.bitcoinCashAddressTypeContainer.addClass("hidden");
        var networkIndex = e.target.value;
        var network = networks[networkIndex];
        network.onSelect();
        adjustNetworkForSegwit();
        if (seed != null) {
            phraseChanged();
        }
        else {
            rootKeyChanged();
        }
    }

    function bip32ClientChanged(e) {
        var clientIndex = DOM.bip32Client.val();
        if (clientIndex == "custom") {
            DOM.bip32path.prop("readonly", false);
        }
        else {
            DOM.bip32path.prop("readonly", true);
            clients[clientIndex].onSelect();
            if (seed != null) {
                phraseChanged();
            }
            else {
                rootKeyChanged();
            }
        }
    }

    function setEntropyVisibility() {
        if (isUsingOwnEntropy()) {
            DOM.entropyContainer.removeClass("hidden");
            DOM.generateContainer.addClass("hidden");
            DOM.phrase.prop("readonly", true);
            DOM.entropy.focus();
            entropyChanged();
        }
        else {
            DOM.entropyContainer.addClass("hidden");
            DOM.generateContainer.removeClass("hidden");
            DOM.phrase.prop("readonly", false);
            hidePending();
        }
    }

    function delayedPhraseChanged() {
        hideValidationError();
        seed = null;
        bip32RootKey = null;
        bip32ExtendedKey = null;
        clearAddressesList();
        showPending();
        if (phraseChangeTimeoutEvent != null) {
            clearTimeout(phraseChangeTimeoutEvent);
        }
        phraseChangeTimeoutEvent = setTimeout(phraseChanged, 400);
    }

    function phraseChanged() {
        showPending();
        setMnemonicLanguage();
        // Get the mnemonic phrase
        var phrase = DOM.phrase.val();
        var errorText = findPhraseErrors(phrase);
        if (errorText) {
            showValidationError(errorText);
            return;
        }
        // Calculate and display
        var passphrase = DOM.passphrase.val();
        calcBip32RootKeyFromSeed(phrase, passphrase);
        calcForDerivationPath();
        // Show the word indexes
        showWordIndexes();
    }

    function tabChanged() {
        showPending();
        adjustNetworkForSegwit();
        var phrase = DOM.phrase.val();
        if (phrase != "") {
            // Calculate and display for mnemonic
            var errorText = findPhraseErrors(phrase);
            if (errorText) {
                showValidationError(errorText);
                return;
            }
            // Calculate and display
            var passphrase = DOM.passphrase.val();
            calcBip32RootKeyFromSeed(phrase, passphrase);
        }
        else {
            // Calculate and display for root key
            var rootKeyBase58 = DOM.rootKey.val();
            var errorText = validateRootKey(rootKeyBase58);
            if (errorText) {
                showValidationError(errorText);
                return;
            }
            // Calculate and display
            calcBip32RootKeyFromBase58(rootKeyBase58);
        }
        calcForDerivationPath();
    }

    function delayedEntropyChanged() {
        hideValidationError();
        showPending();
        if (entropyChangeTimeoutEvent != null) {
            clearTimeout(entropyChangeTimeoutEvent);
        }
        entropyChangeTimeoutEvent = setTimeout(entropyChanged, 400);
    }

    function entropyChanged() {
        // If blank entropy, clear mnemonic, addresses, errors
        if (DOM.entropy.val().trim().length == 0) {
            clearDisplay();
            clearEntropyFeedback();
            DOM.phrase.val("");
            showValidationError("Blank entropy");
            return;
        }
        // Get the current phrase to detect changes
        var phrase = DOM.phrase.val();
        // Set the phrase from the entropy
        setMnemonicFromEntropy();
        // Recalc addresses if the phrase has changed
        var newPhrase = DOM.phrase.val();
        if (newPhrase != phrase) {
            if (newPhrase.length == 0) {
                clearDisplay();
            }
            else {
                phraseChanged();
            }
        }
        else {
            hidePending();
        }
    }

    function delayedRootKeyChanged() {
        // Warn if there is an existing mnemonic or passphrase.
        if (DOM.phrase.val().length > 0 || DOM.passphrase.val().length > 0) {
            if (!confirm("This will clear existing mnemonic and passphrase")) {
                DOM.rootKey.val(bip32RootKey);
                return
            }
        }
        hideValidationError();
        showPending();
        // Clear existing mnemonic and passphrase
        DOM.phrase.val("");
        DOM.passphrase.val("");
        seed = null;
        if (rootKeyChangedTimeoutEvent != null) {
            clearTimeout(rootKeyChangedTimeoutEvent);
        }
        rootKeyChangedTimeoutEvent = setTimeout(rootKeyChanged, 400);
    }

    function rootKeyChanged() {
        showPending();
        hideValidationError();
        var rootKeyBase58 = DOM.rootKey.val();
        var errorText = validateRootKey(rootKeyBase58);
        if (errorText) {
            showValidationError(errorText);
            return;
        }
        // Calculate and display
        calcBip32RootKeyFromBase58(rootKeyBase58);
        calcForDerivationPath();
    }

    function litecoinUseLtubChanged() {
        litecoinUseLtub = DOM.litecoinUseLtub.prop("checked");
        if (litecoinUseLtub) {
            network = bitcoinjs.bitcoin.networks.litecoin;
        }
        else {
            network = bitcoinjs.bitcoin.networks.litecoinXprv;
        }
        phraseChanged();
    }

    function calcForDerivationPath() {
        clearDerivedKeys();
        clearAddressesList();
        showPending();
        // Don't show segwit if it's selected but network doesn't support it
        if (segwitSelected() && !networkHasSegwit()) {
            showSegwitUnavailable();
            hidePending();
            return;
        }
        showSegwitAvailable();
        // Get the derivation path
        var derivationPath = getDerivationPath();
        var errorText = findDerivationPathErrors(derivationPath);
        if (errorText) {
            showValidationError(errorText);
            return;
        }
        bip32ExtendedKey = calcBip32ExtendedKey(derivationPath);
        if (bip44TabSelected()) {
            displayBip44Info();
        }
        else if (bip49TabSelected()) {
            displayBip49Info();
        }
        else if (bip84TabSelected()) {
            displayBip84Info();
        }
        displayBip32Info();
    }

    function generateClicked() {
        if (isUsingOwnEntropy()) {
            return;
        }
        clearDisplay();
        showPending();
        setTimeout(function() {
            setMnemonicLanguage();
            var phrase = generateRandomPhrase();
            if (!phrase) {
                return;
            }
            phraseChanged();
        }, 50);
    }

    function languageChanged() {
        setTimeout(function() {
            setMnemonicLanguage();
            if (DOM.phrase.val().length > 0) {
                var newPhrase = convertPhraseToNewLanguage();
                DOM.phrase.val(newPhrase);
                phraseChanged();
            }
            else {
                DOM.generate.trigger("click");
            }
        }, 50);
    }

    function bitcoinCashAddressTypeChange() {
        phraseChanged();
    }

    function toggleIndexes() {
        showIndex = !showIndex;
        $("td.index span").toggleClass("invisible");
    }

    function toggleAddresses() {
        showAddress = !showAddress;
        $("td.address span").toggleClass("invisible");
    }

    function togglePublicKeys() {
        showPubKey = !showPubKey;
        $("td.pubkey span").toggleClass("invisible");
    }

    function togglePrivateKeys() {
        showPrivKey = !showPrivKey;
        $("td.privkey span").toggleClass("invisible");
    }

    function privacyScreenToggled() {
        // private-data contains elements added to DOM at runtime
        // so catch all by adding visual privacy class to the root of the DOM
        if (DOM.privacyScreenToggle.prop("checked")) {
            $("body").addClass("visual-privacy");
        }
        else {
            $("body").removeClass("visual-privacy");
        }
    }

    // Private methods

    function generateRandomPhrase() {
        if (!hasStrongRandom()) {
            var errorText = "This browser does not support strong randomness";
            showValidationError(errorText);
            return;
        }
        // get the amount of entropy to use
        var numWords = parseInt(DOM.generatedStrength.val());
        var strength = numWords / 3 * 32;
        var buffer = new Uint8Array(strength / 8);
        // create secure entropy
        var data = crypto.getRandomValues(buffer);
        // show the words
        var words = mnemonic.toMnemonic(data);
        DOM.phrase.val(words);
        // show the entropy
        var entropyHex = uint8ArrayToHex(data);
        DOM.entropy.val(entropyHex);
        // ensure entropy fields are consistent with what is being displayed
        DOM.entropyMnemonicLength.val("raw");
        return words;
    }

    function calcBip32RootKeyFromSeed(phrase, passphrase) {
        seed = mnemonic.toSeed(phrase, passphrase);
        bip32RootKey = bitcoinjs.bitcoin.HDNode.fromSeedHex(seed, network);
    }

    function calcBip32RootKeyFromBase58(rootKeyBase58) {
        // try parsing with various segwit network params since this extended
        // key may be from any one of them.
        if (networkHasSegwit()) {
            var n = network;
            if ("baseNetwork" in n) {
                n = bitcoinjs.bitcoin.networks[n.baseNetwork];
            }
            // try parsing using base network params
            try {
                bip32RootKey = bitcoinjs.bitcoin.HDNode.fromBase58(rootKeyBase58, n);
                return;
            }
            catch (e) {}
            // try parsing using p2wpkh params
            if ("p2wpkh" in n) {
                try {
                    bip32RootKey = bitcoinjs.bitcoin.HDNode.fromBase58(rootKeyBase58, n.p2wpkh);
                    return;
                }
                catch (e) {}
            }
            // try parsing using p2wpkh-in-p2sh network params
            if ("p2wpkhInP2sh" in n) {
                try {
                    bip32RootKey = bitcoinjs.bitcoin.HDNode.fromBase58(rootKeyBase58, n.p2wpkhInP2sh);
                    return;
                }
                catch (e) {}
            }
        }
        // try the network params as currently specified
        bip32RootKey = bitcoinjs.bitcoin.HDNode.fromBase58(rootKeyBase58, network);
    }

    function calcBip32ExtendedKey(path) {
        // Check there's a root key to derive from
        if (!bip32RootKey) {
            return bip32RootKey;
        }
        var extendedKey = bip32RootKey;
        // Derive the key from the path
        var pathBits = path.split("/");
        for (var i=0; i<pathBits.length; i++) {
            var bit = pathBits[i];
            var index = parseInt(bit);
            if (isNaN(index)) {
                continue;
            }
            var hardened = bit[bit.length-1] == "'";
            var isPriv = !(extendedKey.isNeutered());
            var invalidDerivationPath = hardened && !isPriv;
            if (invalidDerivationPath) {
                extendedKey = null;
            }
            else if (hardened) {
                extendedKey = extendedKey.deriveHardened(index);
            }
            else {
                extendedKey = extendedKey.derive(index);
            }
        }
        return extendedKey
    }

    function showValidationError(errorText) {
        DOM.feedback
            .text(errorText)
            .show();
    }

    function hideValidationError() {
        DOM.feedback
            .text("")
            .hide();
    }

    function findPhraseErrors(phrase) {
        // Preprocess the words
        phrase = mnemonic.normalizeString(phrase);
        var words = phraseToWordArray(phrase);
        // Detect blank phrase
        if (words.length == 0) {
            return "Blank mnemonic";
        }
        // Check each word
        for (var i=0; i<words.length; i++) {
            var word = words[i];
            var language = getLanguage();
            if (WORDLISTS[language].indexOf(word) == -1) {
                console.log("Finding closest match to " + word);
                var nearestWord = findNearestWord(word);
                return word + " not in wordlist, did you mean " + nearestWord + "?";
            }
        }
        // Check the words are valid
        var properPhrase = wordArrayToPhrase(words);
        var isValid = mnemonic.check(properPhrase);
        if (!isValid) {
            return "Invalid mnemonic";
        }
        return false;
    }

    function validateRootKey(rootKeyBase58) {
        // try various segwit network params since this extended key may be from
        // any one of them.
        if (networkHasSegwit()) {
            var n = network;
            if ("baseNetwork" in n) {
                n = bitcoinjs.bitcoin.networks[n.baseNetwork];
            }
            // try parsing using base network params
            try {
                bitcoinjs.bitcoin.HDNode.fromBase58(rootKeyBase58, n);
                return "";
            }
            catch (e) {}
            // try parsing using p2wpkh params
            if ("p2wpkh" in n) {
                try {
                    bitcoinjs.bitcoin.HDNode.fromBase58(rootKeyBase58, n.p2wpkh);
                    return "";
                }
                catch (e) {}
            }
            // try parsing using p2wpkh-in-p2sh network params
            if ("p2wpkhInP2sh" in n) {
                try {
                    bitcoinjs.bitcoin.HDNode.fromBase58(rootKeyBase58, n.p2wpkhInP2sh);
                    return "";
                }
                catch (e) {}
            }
        }
        // try the network params as currently specified
        try {
            bitcoinjs.bitcoin.HDNode.fromBase58(rootKeyBase58, network);
        }
        catch (e) {
            return "Invalid root key";
        }
        return "";
    }

    function getDerivationPath() {
        if (bip44TabSelected()) {
            var purpose = parseIntNoNaN(DOM.bip44purpose.val(), 44);
            var coin = parseIntNoNaN(DOM.bip44coin.val(), 0);
            var account = parseIntNoNaN(DOM.bip44account.val(), 0);
            var change = parseIntNoNaN(DOM.bip44change.val(), 0);
            var path = "m/";
            path += purpose + "'/";
            path += coin + "'/";
            path += account + "'/";
            path += change;
            DOM.bip44path.val(path);
            var derivationPath = DOM.bip44path.val();
            console.log("Using derivation path from BIP44 tab: " + derivationPath);
            return derivationPath;
        }
        else if (bip49TabSelected()) {
            var purpose = parseIntNoNaN(DOM.bip49purpose.val(), 49);
            var coin = parseIntNoNaN(DOM.bip49coin.val(), 0);
            var account = parseIntNoNaN(DOM.bip49account.val(), 0);
            var change = parseIntNoNaN(DOM.bip49change.val(), 0);
            var path = "m/";
            path += purpose + "'/";
            path += coin + "'/";
            path += account + "'/";
            path += change;
            DOM.bip49path.val(path);
            var derivationPath = DOM.bip49path.val();
            console.log("Using derivation path from BIP49 tab: " + derivationPath);
            return derivationPath;
        }
        else if (bip84TabSelected()) {
            var purpose = parseIntNoNaN(DOM.bip84purpose.val(), 84);
            var coin = parseIntNoNaN(DOM.bip84coin.val(), 0);
            var account = parseIntNoNaN(DOM.bip84account.val(), 0);
            var change = parseIntNoNaN(DOM.bip84change.val(), 0);
            var path = "m/";
            path += purpose + "'/";
            path += coin + "'/";
            path += account + "'/";
            path += change;
            DOM.bip84path.val(path);
            var derivationPath = DOM.bip84path.val();
            console.log("Using derivation path from BIP84 tab: " + derivationPath);
            return derivationPath;
        }
        else if (bip32TabSelected()) {
            var derivationPath = DOM.bip32path.val();
            console.log("Using derivation path from BIP32 tab: " + derivationPath);
            return derivationPath;
        }
        else if (bip141TabSelected()) {
            var derivationPath = DOM.bip141path.val();
            console.log("Using derivation path from BIP141 tab: " + derivationPath);
            return derivationPath;
        }
        else {
            console.log("Unknown derivation path");
        }
    }

    function findDerivationPathErrors(path) {
        // TODO is not perfect but is better than nothing
        // Inspired by
        // https://github.com/bitcoin/bips/blob/master/bip-0032.mediawiki#test-vectors
        // and
        // https://github.com/bitcoin/bips/blob/master/bip-0032.mediawiki#extended-keys
        var maxDepth = 255; // TODO verify this!!
        var maxIndexValue = Math.pow(2, 31); // TODO verify this!!
        if (path[0] != "m") {
            return "First character must be 'm'";
        }
        if (path.length > 1) {
            if (path[1] != "/") {
                return "Separator must be '/'";
            }
            var indexes = path.split("/");
            if (indexes.length > maxDepth) {
                return "Derivation depth is " + indexes.length + ", must be less than " + maxDepth;
            }
            for (var depth = 1; depth<indexes.length; depth++) {
                var index = indexes[depth];
                var invalidChars = index.replace(/^[0-9]+'?$/g, "")
                if (invalidChars.length > 0) {
                    return "Invalid characters " + invalidChars + " found at depth " + depth;
                }
                var indexValue = parseInt(index.replace("'", ""));
                if (isNaN(depth)) {
                    return "Invalid number at depth " + depth;
                }
                if (indexValue > maxIndexValue) {
                    return "Value of " + indexValue + " at depth " + depth + " must be less than " + maxIndexValue;
                }
            }
        }
        // Check root key exists or else derivation path is useless!
        if (!bip32RootKey) {
            return "No root key";
        }
        // Check no hardened derivation path when using xpub keys
        var hardenedPath = path.indexOf("'") > -1;
        var hardenedAddresses = bip32TabSelected() && DOM.hardenedAddresses.prop("checked");
        var hardened = hardenedPath || hardenedAddresses;
        var isXpubkey = bip32RootKey.isNeutered();
        if (hardened && isXpubkey) {
            return "Hardened derivation path is invalid with xpub key";
        }
        return false;
    }

    function displayBip44Info() {
        // Get the derivation path for the account
        var purpose = parseIntNoNaN(DOM.bip44purpose.val(), 44);
        var coin = parseIntNoNaN(DOM.bip44coin.val(), 0);
        var account = parseIntNoNaN(DOM.bip44account.val(), 0);
        var path = "m/";
        path += purpose + "'/";
        path += coin + "'/";
        path += account + "'/";
        // Calculate the account extended keys
        var accountExtendedKey = calcBip32ExtendedKey(path);
        var accountXprv = accountExtendedKey.toBase58();
        var accountXpub = accountExtendedKey.neutered().toBase58();
        // Display the extended keys
        DOM.bip44accountXprv.val(accountXprv);
        DOM.bip44accountXpub.val(accountXpub);
    }

    function displayBip49Info() {
        // Get the derivation path for the account
        var purpose = parseIntNoNaN(DOM.bip49purpose.val(), 49);
        var coin = parseIntNoNaN(DOM.bip49coin.val(), 0);
        var account = parseIntNoNaN(DOM.bip49account.val(), 0);
        var path = "m/";
        path += purpose + "'/";
        path += coin + "'/";
        path += account + "'/";
        // Calculate the account extended keys
        var accountExtendedKey = calcBip32ExtendedKey(path);
        var accountXprv = accountExtendedKey.toBase58();
        var accountXpub = accountExtendedKey.neutered().toBase58();
        // Display the extended keys
        DOM.bip49accountXprv.val(accountXprv);
        DOM.bip49accountXpub.val(accountXpub);
    }

    function displayBip84Info() {
        // Get the derivation path for the account
        var purpose = parseIntNoNaN(DOM.bip84purpose.val(), 84);
        var coin = parseIntNoNaN(DOM.bip84coin.val(), 0);
        var account = parseIntNoNaN(DOM.bip84account.val(), 0);
        var path = "m/";
        path += purpose + "'/";
        path += coin + "'/";
        path += account + "'/";
        // Calculate the account extended keys
        var accountExtendedKey = calcBip32ExtendedKey(path);
        var accountXprv = accountExtendedKey.toBase58();
        var accountXpub = accountExtendedKey.neutered().toBase58();
        // Display the extended keys
        DOM.bip84accountXprv.val(accountXprv);
        DOM.bip84accountXpub.val(accountXpub);
    }

    function displayBip32Info() {
        // Display the key
        DOM.seed.val(seed);
        var rootKey = bip32RootKey.toBase58();
        DOM.rootKey.val(rootKey);
        var xprvkeyB58 = "NA";
        if (!bip32ExtendedKey.isNeutered()) {
            xprvkeyB58 = bip32ExtendedKey.toBase58();
        }
        var extendedPrivKey = xprvkeyB58;
        DOM.extendedPrivKey.val(extendedPrivKey);
        var extendedPubKey = bip32ExtendedKey.neutered().toBase58();
        DOM.extendedPubKey.val(extendedPubKey);
        // Display the addresses and privkeys
        clearAddressesList();
        var initialAddressCount = parseInt(DOM.rowsToAdd.val());
        displayAddresses(0, initialAddressCount);
    }

    function displayAddresses(start, total) {
        generationProcesses.push(new (function() {

            var rows = [];

            this.stop = function() {
                for (var i=0; i<rows.length; i++) {
                    rows[i].shouldGenerate = false;
                }
                hidePending();
            }

            for (var i=0; i<total; i++) {
                var index = i + start;
                var isLast = i == total - 1;
                rows.push(new TableRow(index, isLast));
            }

        })());
    }

    function segwitSelected() {
        return bip49TabSelected() || bip84TabSelected() || bip141TabSelected();
    }

    function p2wpkhSelected() {
        return bip84TabSelected() ||
                bip141TabSelected() && DOM.bip141semantics.val() == "p2wpkh";
    }

    function p2wpkhInP2shSelected() {
        return bip49TabSelected() ||
            (bip141TabSelected() && DOM.bip141semantics.val() == "p2wpkh-p2sh");
    }

    function TableRow(index, isLast) {

        var self = this;
        this.shouldGenerate = true;
        var useHardenedAddresses = DOM.hardenedAddresses.prop("checked");
        var useBip38 = DOM.useBip38.prop("checked");
        var bip38password = DOM.bip38Password.val();
        var isSegwit = segwitSelected();
        var segwitAvailable = networkHasSegwit();
        var isP2wpkh = p2wpkhSelected();
        var isP2wpkhInP2sh = p2wpkhInP2shSelected();

        function init() {
            calculateValues();
        }

        function calculateValues() {
            setTimeout(function() {
                if (!self.shouldGenerate) {
                    return;
                }
                // derive HDkey for this row of the table
                var key = "NA";
                if (useHardenedAddresses) {
                    key = bip32ExtendedKey.deriveHardened(index);
                }
                else {
                    key = bip32ExtendedKey.derive(index);
                }
                // bip38 requires uncompressed keys
                // see https://github.com/iancoleman/bip39/issues/140#issuecomment-352164035
                var keyPair = key.keyPair;
                var useUncompressed = useBip38;
                if (useUncompressed) {
                    keyPair = new bitcoinjs.bitcoin.ECPair(keyPair.d, null, { network: network, compressed: false });
                }
                // get address
                var address = keyPair.getAddress().toString();
                // get privkey
                var hasPrivkey = !key.isNeutered();
                var privkey = "NA";
                if (hasPrivkey) {
                    privkey = keyPair.toWIF();
                    // BIP38 encode private key if required
                    if (useBip38) {
                        privkey = bitcoinjsBip38.encrypt(keyPair.d.toBuffer(), false, bip38password, function(p) {
                            console.log("Progressed " + p.percent.toFixed(1) + "% for index " + index);
                        });
                    }
                }
                // get pubkey
                var pubkey = keyPair.getPublicKeyBuffer().toString('hex');
                var indexText = getDerivationPath() + "/" + index;
                if (useHardenedAddresses) {
                    indexText = indexText + "'";
                }
                // Ethereum values are different
                if ((networks[DOM.network.val()].name == "ETH - Ethereum")
                    || (networks[DOM.network.val()].name == "ETC - Ethereum Classic")
                    || (networks[DOM.network.val()].name == "PIRL - Pirl")
                    || (networks[DOM.network.val()].name == "MIX - MIX")
                    || (networks[DOM.network.val()].name == "MUSIC - Musicoin")
                    || (networks[DOM.network.val()].name == "POA - Poa")
                    || (networks[DOM.network.val()].name == "EXP - Expanse")
                    || (networks[DOM.network.val()].name == "CLO - Callisto")
                    || (networks[DOM.network.val()].name == "DXN - DEXON")
<<<<<<< HEAD
                    || (networks[DOM.network.val()].name == "ELLA - Ellaism")
=======
                    || (networks[DOM.network.val()].name == "ESN - Ethersocial Network")
>>>>>>> 81a5a871
                ) {
                    var privKeyBuffer = keyPair.d.toBuffer(32);
                    privkey = privKeyBuffer.toString('hex');
                    var addressBuffer = ethUtil.privateToAddress(privKeyBuffer);
                    var hexAddress = addressBuffer.toString('hex');
                    var checksumAddress = ethUtil.toChecksumAddress(hexAddress);
                    address = ethUtil.addHexPrefix(checksumAddress);
                    privkey = ethUtil.addHexPrefix(privkey);
                    pubkey = ethUtil.addHexPrefix(pubkey);
                }
                if ((networks[DOM.network.val()].name == "NAS - Nebulas")) {
                    var NasAccount = require("nebulas-account");
                    var privKeyBuffer = keyPair.d.toBuffer(32);
                    var nebulasAccount = new NasAccount();
                    nebulasAccount.setPrivateKey(privKeyBuffer);
                    address = nebulasAccount.getAddressString();
                    privkey = nebulasAccount.getPrivateKeyString();
                    pubkey = nebulasAccount.getPublicKeyString();
                }
                // Ripple values are different
                if (networks[DOM.network.val()].name == "XRP - Ripple") {
                    privkey = convertRipplePriv(privkey);
                    address = convertRippleAdrr(address);
                }
                // Bitcoin Cash address format may vary
                if (networks[DOM.network.val()].name == "BCH - Bitcoin Cash") {
                    var bchAddrType = DOM.bitcoinCashAddressType.filter(":checked").val();
                    if (bchAddrType == "cashaddr") {
                        address = bchaddr.toCashAddress(address);
                    }
                    else if (bchAddrType == "bitpay") {
                        address = bchaddr.toBitpayAddress(address);
                    }
                }
                 // Bitcoin Cash address format may vary
                 if (networks[DOM.network.val()].name == "SLP - Simple Ledger Protocol") {
                     var bchAddrType = DOM.bitcoinCashAddressType.filter(":checked").val();
                     if (bchAddrType == "cashaddr") {
                         address = bchaddr.toSlpAddress(address);
                     }
                 }
                // Segwit addresses are different
                if (isSegwit) {
                    if (!segwitAvailable) {
                        return;
                    }
                    if (isP2wpkh) {
                        var keyhash = bitcoinjs.bitcoin.crypto.hash160(key.getPublicKeyBuffer());
                        var scriptpubkey = bitcoinjs.bitcoin.script.witnessPubKeyHash.output.encode(keyhash);
                        address = bitcoinjs.bitcoin.address.fromOutputScript(scriptpubkey, network)
                    }
                    else if (isP2wpkhInP2sh) {
                        var keyhash = bitcoinjs.bitcoin.crypto.hash160(key.getPublicKeyBuffer());
                        var scriptsig = bitcoinjs.bitcoin.script.witnessPubKeyHash.output.encode(keyhash);
                        var addressbytes = bitcoinjs.bitcoin.crypto.hash160(scriptsig);
                        var scriptpubkey = bitcoinjs.bitcoin.script.scriptHash.output.encode(addressbytes);
                        address = bitcoinjs.bitcoin.address.fromOutputScript(scriptpubkey, network)
                    }
                }
                
                if ((networks[DOM.network.val()].name == "CRW - Crown")) {
                    address = bitcoinjs.bitcoin.networks.crown.toNewAddress(address);
                }
                
                addAddressToList(indexText, address, pubkey, privkey);
                if (isLast) {
                    hidePending();
                    updateCsv();
                }
            }, 50)
        }

        init();

    }

    function showMore() {
        var rowsToAdd = parseInt(DOM.rowsToAdd.val());
        if (isNaN(rowsToAdd)) {
            rowsToAdd = 20;
            DOM.rowsToAdd.val("20");
        }
        var start = parseInt(DOM.moreRowsStartIndex.val())
        if (isNaN(start)) {
            start = lastIndexInTable() + 1;
        }
        else {
            var newStart = start + rowsToAdd;
            DOM.moreRowsStartIndex.val(newStart);
        }
        if (rowsToAdd > 200) {
            var msg = "Generating " + rowsToAdd + " rows could take a while. ";
            msg += "Do you want to continue?";
            if (!confirm(msg)) {
                return;
            }
        }
        displayAddresses(start, rowsToAdd);
    }

    function clearDisplay() {
        clearAddressesList();
        clearKeys();
        hideValidationError();
    }

    function clearAddressesList() {
        DOM.addresses.empty();
        DOM.csv.val("");
        stopGenerating();
    }

    function stopGenerating() {
        while (generationProcesses.length > 0) {
            var generation = generationProcesses.shift();
            generation.stop();
        }
    }

    function clearKeys() {
        clearRootKey();
        clearDerivedKeys();
    }

    function clearRootKey() {
        DOM.rootKey.val("");
    }

    function clearDerivedKeys() {
        DOM.extendedPrivKey.val("");
        DOM.extendedPubKey.val("");
        DOM.bip44accountXprv.val("");
        DOM.bip44accountXpub.val("");
    }

    function addAddressToList(indexText, address, pubkey, privkey) {
        var row = $(addressRowTemplate.html());
        // Elements
        var indexCell = row.find(".index span");
        var addressCell = row.find(".address span");
        var pubkeyCell = row.find(".pubkey span");
        var privkeyCell = row.find(".privkey span");
        // Content
        indexCell.text(indexText);
        addressCell.text(address);
        pubkeyCell.text(pubkey);
        privkeyCell.text(privkey);
        // Visibility
        if (!showIndex) {
            indexCell.addClass("invisible");
        }
        if (!showAddress) {
            addressCell.addClass("invisible");
        }
        if (!showPubKey) {
            pubkeyCell.addClass("invisible");
        }
        if (!showPrivKey) {
            privkeyCell.addClass("invisible");
        }
        DOM.addresses.append(row);
        var rowShowQrEls = row.find("[data-show-qr]");
        setQrEvents(rowShowQrEls);
    }

    function hasStrongRandom() {
        return 'crypto' in window && window['crypto'] !== null;
    }

    function disableForms() {
        $("form").on("submit", function(e) {
            e.preventDefault();
        });
    }

    function parseIntNoNaN(val, defaultVal) {
        var v = parseInt(val);
        if (isNaN(v)) {
            return defaultVal;
        }
        return v;
    }

    function showPending() {
        DOM.feedback
            .text("Calculating...")
            .show();
    }

    function findNearestWord(word) {
        var language = getLanguage();
        var words = WORDLISTS[language];
        var minDistance = 99;
        var closestWord = words[0];
        for (var i=0; i<words.length; i++) {
            var comparedTo = words[i];
            if (comparedTo.indexOf(word) == 0) {
                return comparedTo;
            }
            var distance = Levenshtein.get(word, comparedTo);
            if (distance < minDistance) {
                closestWord = comparedTo;
                minDistance = distance;
            }
        }
        return closestWord;
    }

    function hidePending() {
        DOM.feedback
            .text("")
            .hide();
    }

    function populateNetworkSelect() {
        for (var i=0; i<networks.length; i++) {
            var network = networks[i];
            var option = $("<option>");
            option.attr("value", i);
            option.text(network.name);
            if (network.name == "BTC - Bitcoin") {
                option.prop("selected", true);
            }
            DOM.phraseNetwork.append(option);
        }
    }

    function populateClientSelect() {
        for (var i=0; i<clients.length; i++) {
            var client = clients[i];
            var option = $("<option>");
            option.attr("value", i);
            option.text(client.name);
            DOM.bip32Client.append(option);
        }
    }

    function getLanguage() {
        var defaultLanguage = "english";
        // Try to get from existing phrase
        var language = getLanguageFromPhrase();
        // Try to get from url if not from phrase
        if (language.length == 0) {
            language = getLanguageFromUrl();
        }
        // Default to English if no other option
        if (language.length == 0) {
            language = defaultLanguage;
        }
        return language;
    }

    function getLanguageFromPhrase(phrase) {
        // Check if how many words from existing phrase match a language.
        var language = "";
        if (!phrase) {
            phrase = DOM.phrase.val();
        }
        if (phrase.length > 0) {
            var words = phraseToWordArray(phrase);
            var languageMatches = {};
            for (l in WORDLISTS) {
                // Track how many words match in this language
                languageMatches[l] = 0;
                for (var i=0; i<words.length; i++) {
                    var wordInLanguage = WORDLISTS[l].indexOf(words[i]) > -1;
                    if (wordInLanguage) {
                        languageMatches[l]++;
                    }
                }
                // Find languages with most word matches.
                // This is made difficult due to commonalities between Chinese
                // simplified vs traditional.
                var mostMatches = 0;
                var mostMatchedLanguages = [];
                for (var l in languageMatches) {
                    var numMatches = languageMatches[l];
                    if (numMatches > mostMatches) {
                        mostMatches = numMatches;
                        mostMatchedLanguages = [l];
                    }
                    else if (numMatches == mostMatches) {
                        mostMatchedLanguages.push(l);
                    }
                }
            }
            if (mostMatchedLanguages.length > 0) {
                // Use first language and warn if multiple detected
                language = mostMatchedLanguages[0];
                if (mostMatchedLanguages.length > 1) {
                    console.warn("Multiple possible languages");
                    console.warn(mostMatchedLanguages);
                }
            }
        }
        return language;
    }

    function getLanguageFromUrl() {
        for (var language in WORDLISTS) {
            if (window.location.hash.indexOf(language) > -1) {
                return language;
            }
        }
        return "";
    }

    function setMnemonicLanguage() {
        var language = getLanguage();
        // Load the bip39 mnemonic generator for this language if required
        if (!(language in mnemonics)) {
            mnemonics[language] = new Mnemonic(language);
        }
        mnemonic = mnemonics[language];
    }

    function convertPhraseToNewLanguage() {
        var oldLanguage = getLanguageFromPhrase();
        var newLanguage = getLanguageFromUrl();
        var oldPhrase = DOM.phrase.val();
        var oldWords = phraseToWordArray(oldPhrase);
        var newWords = [];
        for (var i=0; i<oldWords.length; i++) {
            var oldWord = oldWords[i];
            var index = WORDLISTS[oldLanguage].indexOf(oldWord);
            var newWord = WORDLISTS[newLanguage][index];
            newWords.push(newWord);
        }
        newPhrase = wordArrayToPhrase(newWords);
        return newPhrase;
    }

    // TODO look at jsbip39 - mnemonic.splitWords
    function phraseToWordArray(phrase) {
        var words = phrase.split(/\s/g);
        var noBlanks = [];
        for (var i=0; i<words.length; i++) {
            var word = words[i];
            if (word.length > 0) {
                noBlanks.push(word);
            }
        }
        return noBlanks;
    }

    // TODO look at jsbip39 - mnemonic.joinWords
    function wordArrayToPhrase(words) {
        var phrase = words.join(" ");
        var language = getLanguageFromPhrase(phrase);
        if (language == "japanese") {
            phrase = words.join("\u3000");
        }
        return phrase;
    }

    function isUsingOwnEntropy() {
        return DOM.useEntropy.prop("checked");
    }

    function setMnemonicFromEntropy() {
        clearEntropyFeedback();
        // Get entropy value
        var entropyStr = DOM.entropy.val();
        // Work out minimum base for entropy
        var entropy = Entropy.fromString(entropyStr);
        if (entropy.binaryStr.length == 0) {
            return;
        }
        // Show entropy details
        showEntropyFeedback(entropy);
        // Use entropy hash if not using raw entropy
        var bits = entropy.binaryStr;
        var mnemonicLength = DOM.entropyMnemonicLength.val();
        if (mnemonicLength != "raw") {
            // Get bits by hashing entropy with SHA256
            var hash = sjcl.hash.sha256.hash(entropy.cleanStr);
            var hex = sjcl.codec.hex.fromBits(hash);
            bits = BigInteger.parse(hex, 16).toString(2);
            while (bits.length % 256 != 0) {
                bits = "0" + bits;
            }
            // Truncate hash to suit number of words
            mnemonicLength = parseInt(mnemonicLength);
            var numberOfBits = 32 * mnemonicLength / 3;
            bits = bits.substring(0, numberOfBits);
            // show warning for weak entropy override
            if (mnemonicLength / 3 * 32 > entropy.binaryStr.length) {
                DOM.entropyWeakEntropyOverrideWarning.removeClass("hidden");
            }
            else {
                DOM.entropyWeakEntropyOverrideWarning.addClass("hidden");
            }
        }
        else {
            // hide warning for weak entropy override
            DOM.entropyWeakEntropyOverrideWarning.addClass("hidden");
        }
        // Discard trailing entropy
        var bitsToUse = Math.floor(bits.length / 32) * 32;
        var start = bits.length - bitsToUse;
        var binaryStr = bits.substring(start);
        // Convert entropy string to numeric array
        var entropyArr = [];
        for (var i=0; i<binaryStr.length / 8; i++) {
            var byteAsBits = binaryStr.substring(i*8, i*8+8);
            var entropyByte = parseInt(byteAsBits, 2);
            entropyArr.push(entropyByte)
        }
        // Convert entropy array to mnemonic
        var phrase = mnemonic.toMnemonic(entropyArr);
        // Set the mnemonic in the UI
        DOM.phrase.val(phrase);
        // Show the word indexes
        showWordIndexes();
        // Show the checksum
        showChecksum();
    }

    function clearEntropyFeedback() {
        DOM.entropyCrackTime.text("...");
        DOM.entropyType.text("");
        DOM.entropyWordCount.text("0");
        DOM.entropyEventCount.text("0");
        DOM.entropyBitsPerEvent.text("0");
        DOM.entropyBits.text("0");
        DOM.entropyFiltered.html("&nbsp;");
        DOM.entropyBinary.html("&nbsp;");
    }

    function showEntropyFeedback(entropy) {
        var numberOfBits = entropy.binaryStr.length;
        var timeToCrack = "unknown";
        try {
            var z = zxcvbn(entropy.base.parts.join(""));
            timeToCrack = z.crack_times_display.offline_fast_hashing_1e10_per_second;
            if (z.feedback.warning != "") {
                timeToCrack = timeToCrack + " - " + z.feedback.warning;
            };
        }
        catch (e) {
            console.log("Error detecting entropy strength with zxcvbn:");
            console.log(e);
        }
        var entropyTypeStr = getEntropyTypeStr(entropy);
        var wordCount = Math.floor(numberOfBits / 32) * 3;
        var bitsPerEvent = entropy.bitsPerEvent.toFixed(2);
        var spacedBinaryStr = addSpacesEveryElevenBits(entropy.binaryStr);
        DOM.entropyFiltered.html(entropy.cleanHtml);
        DOM.entropyType.text(entropyTypeStr);
        DOM.entropyCrackTime.text(timeToCrack);
        DOM.entropyEventCount.text(entropy.base.ints.length);
        DOM.entropyBits.text(numberOfBits);
        DOM.entropyWordCount.text(wordCount);
        DOM.entropyBinary.text(spacedBinaryStr);
        DOM.entropyBitsPerEvent.text(bitsPerEvent);
        // detect and warn of filtering
        var rawNoSpaces = DOM.entropy.val().replace(/\s/g, "");
        var cleanNoSpaces = entropy.cleanStr.replace(/\s/g, "");
        var isFiltered = rawNoSpaces.length != cleanNoSpaces.length;
        if (isFiltered) {
            DOM.entropyFilterWarning.removeClass('hidden');
        }
        else {
            DOM.entropyFilterWarning.addClass('hidden');
        }
    }

    function getEntropyTypeStr(entropy) {
        var typeStr = entropy.base.str;
        // Add some detail if these are cards
        if (entropy.base.asInt == 52) {
            var cardDetail = []; // array of message strings
            // Detect duplicates
            var dupes = [];
            var dupeTracker = {};
            for (var i=0; i<entropy.base.parts.length; i++) {
                var card = entropy.base.parts[i];
                var cardUpper = card.toUpperCase();
                if (cardUpper in dupeTracker) {
                    dupes.push(card);
                }
                dupeTracker[cardUpper] = true;
            }
            if (dupes.length > 0) {
                var dupeWord = "duplicates";
                if (dupes.length == 1) {
                    dupeWord = "duplicate";
                }
                var msg = dupes.length + " " + dupeWord + ": " + dupes.slice(0,3).join(" ");
                if (dupes.length > 3) {
                    msg += "...";
                }
                cardDetail.push(msg);
            }
            // Detect full deck
            var uniqueCards = [];
            for (var uniqueCard in dupeTracker) {
                uniqueCards.push(uniqueCard);
            }
            if (uniqueCards.length == 52) {
                cardDetail.unshift("full deck");
            }
            // Detect missing cards
            var values = "A23456789TJQK";
            var suits = "CDHS";
            var missingCards = [];
            for (var i=0; i<suits.length; i++) {
                for (var j=0; j<values.length; j++) {
                    var card = values[j] + suits[i];
                    if (!(card in dupeTracker)) {
                        missingCards.push(card);
                    }
                }
            }
            // Display missing cards if six or less, ie clearly going for full deck
            if (missingCards.length > 0 && missingCards.length <= 6) {
                var msg = missingCards.length + " missing: " + missingCards.slice(0,3).join(" ");
                if (missingCards.length > 3) {
                    msg += "...";
                }
                cardDetail.push(msg);
            }
            // Add card details to typeStr
            if (cardDetail.length > 0) {
                typeStr += " (" + cardDetail.join(", ") + ")";
            }
        }
        return typeStr;
    }

    function setQrEvents(els) {
        els.on("mouseenter", createQr);
        els.on("mouseleave", destroyQr);
        els.on("click", toggleQr);
    }

    function createQr(e) {
        var content = e.target.textContent || e.target.value;
        if (content) {
            var qrEl = kjua({
                text: content,
                render: "canvas",
                size: 310,
                ecLevel: 'H',
            });
            DOM.qrImage.append(qrEl);
            if (!showQr) {
                DOM.qrHider.addClass("hidden");
            }
            else {
                DOM.qrHider.removeClass("hidden");
            }
            DOM.qrContainer.removeClass("hidden");
        }
    }

    function destroyQr() {
        DOM.qrImage.text("");
        DOM.qrContainer.addClass("hidden");
    }

    function toggleQr() {
        showQr = !showQr;
        DOM.qrHider.toggleClass("hidden");
        DOM.qrHint.toggleClass("hidden");
    }

    function bip44TabSelected() {
        return DOM.bip44tab.hasClass("active");
    }

    function bip32TabSelected() {
        return DOM.bip32tab.hasClass("active");
    }

    function networkHasSegwit() {
        var n = network;
        if ("baseNetwork" in network) {
            n = bitcoinjs.bitcoin.networks[network.baseNetwork];
        }
        // check if only p2wpkh params are required
        if (p2wpkhSelected()) {
            return "p2wpkh" in n;
        }
        // check if only p2wpkh-in-p2sh params are required
        else if (p2wpkhInP2shSelected()) {
            return "p2wpkhInP2sh" in n;
        }
        // require both if it's unclear which params are required
        return "p2wpkh" in n && "p2wpkhInP2sh" in n;
    }

    function bip49TabSelected() {
        return DOM.bip49tab.hasClass("active");
    }

    function bip84TabSelected() {
        return DOM.bip84tab.hasClass("active");
    }

    function bip141TabSelected() {
        return DOM.bip141tab.hasClass("active");
    }

    function setHdCoin(coinValue) {
        DOM.bip44coin.val(coinValue);
        DOM.bip49coin.val(coinValue);
        DOM.bip84coin.val(coinValue);
    }

    function showSegwitAvailable() {
        DOM.bip49unavailable.addClass("hidden");
        DOM.bip49available.removeClass("hidden");
        DOM.bip84unavailable.addClass("hidden");
        DOM.bip84available.removeClass("hidden");
        DOM.bip141unavailable.addClass("hidden");
        DOM.bip141available.removeClass("hidden");
    }

    function showSegwitUnavailable() {
        DOM.bip49available.addClass("hidden");
        DOM.bip49unavailable.removeClass("hidden");
        DOM.bip84available.addClass("hidden");
        DOM.bip84unavailable.removeClass("hidden");
        DOM.bip141available.addClass("hidden");
        DOM.bip141unavailable.removeClass("hidden");
    }

    function adjustNetworkForSegwit() {
        // If segwit is selected the xpub/xprv prefixes need to be adjusted
        // to avoid accidentally importing BIP49 xpub to BIP44 watch only
        // wallet.
        // See https://github.com/iancoleman/bip39/issues/125
        var segwitNetworks = null;
        // if a segwit network is alread selected, need to use base network to
        // look up new parameters
        if ("baseNetwork" in network) {
            network = bitcoinjs.bitcoin.networks[network.baseNetwork];
        }
        // choose the right segwit params
        if (p2wpkhSelected() && "p2wpkh" in network) {
            network = network.p2wpkh;
        }
        else if (p2wpkhInP2shSelected() && "p2wpkhInP2sh" in network) {
            network = network.p2wpkhInP2sh;
        }
    }

    function lastIndexInTable() {
        var pathText = DOM.addresses.find(".index").last().text();
        var pathBits = pathText.split("/");
        var lastBit = pathBits[pathBits.length-1];
        var lastBitClean = lastBit.replace("'", "");
        return parseInt(lastBitClean);
    }

    function uint8ArrayToHex(a) {
        var s = ""
        for (var i=0; i<a.length; i++) {
            var h = a[i].toString(16);
            while (h.length < 2) {
                h = "0" + h;
            }
            s = s + h;
        }
        return s;
    }

    function showWordIndexes() {
        var phrase = DOM.phrase.val();
        var words = phraseToWordArray(phrase);
        var wordIndexes = [];
        var language = getLanguage();
        for (var i=0; i<words.length; i++) {
            var word = words[i];
            var wordIndex = WORDLISTS[language].indexOf(word);
            wordIndexes.push(wordIndex);
        }
        var wordIndexesStr = wordIndexes.join(", ");
        DOM.entropyWordIndexes.text(wordIndexesStr);
    }

    function showChecksum() {
        var phrase = DOM.phrase.val();
        var words = phraseToWordArray(phrase);
        var checksumBitlength = words.length / 3;
        var checksum = "";
        var binaryStr = "";
        var language = getLanguage();
        for (var i=words.length-1; i>=0; i--) {
            var word = words[i];
            var wordIndex = WORDLISTS[language].indexOf(word);
            var wordBinary = wordIndex.toString(2);
            while (wordBinary.length < 11) {
                wordBinary = "0" + wordBinary;
            }
            var binaryStr = wordBinary + binaryStr;
            if (binaryStr.length >= checksumBitlength) {
                var start = binaryStr.length - checksumBitlength;
                var end = binaryStr.length;
                checksum = binaryStr.substring(start, end);
                // add spaces so the last group is 11 bits, not the first
                checksum = checksum.split("").reverse().join("")
                checksum = addSpacesEveryElevenBits(checksum);
                checksum = checksum.split("").reverse().join("")
                break;
            }
        }
        DOM.entropyChecksum.text(checksum);
    }

    function updateCsv() {
        var tableCsv = "path,address,public key,private key\n";
        var rows = DOM.addresses.find("tr");
        for (var i=0; i<rows.length; i++) {
            var row = $(rows[i]);
            var cells = row.find("td");
            for (var j=0; j<cells.length; j++) {
                var cell = $(cells[j]);
                if (!cell.children().hasClass("invisible")) {
                    tableCsv = tableCsv + cell.text();
                }
                if (j != cells.length - 1) {
                    tableCsv = tableCsv + ",";
                }
            }
            tableCsv = tableCsv + "\n";
        }
        DOM.csv.val(tableCsv);
    }

    function addSpacesEveryElevenBits(binaryStr) {
        return binaryStr.match(/.{1,11}/g).join(" ");
    }

    var networks = [
        {
            name: "AC - Asiacoin",
            onSelect: function() {
                network = bitcoinjs.bitcoin.networks.asiacoin;
                setHdCoin(51);
            },
        },
        {
            name: "ACC - Adcoin",
            onSelect: function() {
                network = bitcoinjs.bitcoin.networks.adcoin;
                setHdCoin(161);
            },
        },
        {
            name: "AUR - Auroracoin",
            onSelect: function() {
                network = bitcoinjs.bitcoin.networks.auroracoin;
                setHdCoin(85);
            },
        },
        {
            name: "AXE - Axe",
            onSelect: function() {
                network = bitcoinjs.bitcoin.networks.axe;
                setHdCoin(4242);
            },
		},
		{
            name: "ANON - ANON",
            onSelect: function() {
                network = bitcoinjs.bitcoin.networks.anon;
                setHdCoin(220);
            },
        },
        {
            name: "BCA - Bitcoin Atom",
            onSelect: function() {
                network = bitcoinjs.bitcoin.networks.atom;
                setHdCoin(185);
            },
        },
        {
            name: "BCH - Bitcoin Cash",
            onSelect: function() {
                DOM.bitcoinCashAddressTypeContainer.removeClass("hidden");
                setHdCoin(145);
            },
        },
        {
            name: "BEET - Beetlecoin",
            onSelect: function() {
                network = bitcoinjs.bitcoin.networks.beetlecoin;
                setHdCoin(800);
            },
        },
        {
            name: "BELA - Belacoin",
            onSelect: function() {
                network = bitcoinjs.bitcoin.networks.belacoin;
                setHdCoin(73);
            },
        },
        {
            name: "BLK - BlackCoin",
            onSelect: function() {
                network = bitcoinjs.bitcoin.networks.blackcoin;
                setHdCoin(10);
            },
        },
        {
            name: "BND - Blocknode",
            onSelect: function() {
                network = bitcoinjs.bitcoin.networks.blocknode;
                setHdCoin(2941);
            },
        },
		{
            name: "tBND - Blocknode Testnet",
            onSelect: function() {
                network = bitcoinjs.bitcoin.networks.blocknode_testnet;
                setHdCoin(1);
            },
        },
        {
            name: "BRIT - Britcoin",
            onSelect: function() {
                network = bitcoinjs.bitcoin.networks.britcoin;
                setHdCoin(70);
            },
        },
        {
            name: "BSD - Bitsend",
            onSelect: function() {
                network = bitcoinjs.bitcoin.networks.bitsend;
                setHdCoin(91);
            },
        },
		{
            name: "BST - BlockStamp",
            onSelect: function() {
                network = bitcoinjs.bitcoin.networks.blockstamp;
                setHdCoin(254);
            },
        },
        {
            name: "BTA - Bata",
            onSelect: function() {
                network = bitcoinjs.bitcoin.networks.bata;
                setHdCoin(89);
            },
        },
        {
            name: "BTC - Bitcoin",
            onSelect: function() {
                network = bitcoinjs.bitcoin.networks.bitcoin;
                setHdCoin(0);
            },
        },
        {
            name: "BTC - Bitcoin Testnet",
            onSelect: function() {
                network = bitcoinjs.bitcoin.networks.testnet;
                setHdCoin(1);
            },
        },
		{
            name: "BITG - Bitcoin Green",
            onSelect: function() {
                network = bitcoinjs.bitcoin.networks.bitcoingreen;
                setHdCoin(222);
            },
        },
        {
            name: "BTCP - Bitcoin Private",
            onSelect: function() {
                network = bitcoinjs.bitcoin.networks.bitcoinprivate;
                setHdCoin(183);
            },
        },
        {
            name: "BTCZ - Bitcoinz",
            onSelect: function() {
                network = bitcoinjs.bitcoin.networks.bitcoinz;
                setHdCoin(177);
            },
        },
        {
            name: "BTDX - BitCloud",
            onSelect: function() {
                network = bitcoinjs.bitcoin.networks.bitcloud;
                setHdCoin(218);
            },
        },
        {
            name: "BTG - Bitcoin Gold",
            onSelect: function() {
                network = bitcoinjs.bitcoin.networks.bgold;
                setHdCoin(156);
            },
        },
        {
            name: "BTX - Bitcore",
            onSelect: function() {
                network = bitcoinjs.bitcoin.networks.bitcore;
                setHdCoin(160);
            },
        },
        {
            name: "CCN - Cannacoin",
            onSelect: function() {
                network = bitcoinjs.bitcoin.networks.cannacoin;
                setHdCoin(19);
            },
        },
        {
            name: "CESC - Cryptoescudo",
            onSelect: function() {
                network = bitcoinjs.bitcoin.networks.cannacoin;
                setHdCoin(111);
            },
        },
        {
            name: "CDN - Canadaecoin",
            onSelect: function() {
                network = bitcoinjs.bitcoin.networks.canadaecoin;
                setHdCoin(34);
            },
        },
        {
            name: "CLAM - Clams",
            onSelect: function() {
                network = bitcoinjs.bitcoin.networks.clam;
                setHdCoin(23);
            },
        },
        {
            name: "CLO - Callisto",
            segwitAvailable: false,
            onSelect: function() {
                network = bitcoinjs.bitcoin.networks.bitcoin;
                setHdCoin(820);
            },
        },
        {
            name: "CLUB - Clubcoin",
            onSelect: function() {
                network = bitcoinjs.bitcoin.networks.clubcoin;
                setHdCoin(79);
            },
        },
        {
            name: "CMP - Compcoin",
            onSelect: function() {
                network = bitcoinjs.bitcoin.networks.compcoin;
                setHdCoin(71);
            },
        },
        {
            name: "CRAVE - Crave",
            onSelect: function() {
                network = bitcoinjs.bitcoin.networks.crave;
                setHdCoin(186);
            },
        },
        {
            name: "CRW - Crown (Legacy)",
            onSelect: function() {
                network = bitcoinjs.bitcoin.networks.crown;
                setHdCoin(72);
            },
        },
        {
            name: "CRW - Crown",
            onSelect: function() {
                network = bitcoinjs.bitcoin.networks.crown;
                setHdCoin(72);
            },
        },
        {
            name: "DASH - Dash",
            onSelect: function() {
                network = bitcoinjs.bitcoin.networks.dash;
                setHdCoin(5);
            },
        },
        {
            name: "DASH - Dash Testnet",
            onSelect: function() {
                network = bitcoinjs.bitcoin.networks.dashtn;
                setHdCoin(1);
            },
        },
        {
            name: "DFC - Defcoin",
            onSelect: function() {
                network = bitcoinjs.bitcoin.networks.defcoin;
                setHdCoin(1337);
            },
        },
        {
            name: "DGB - Digibyte",
            onSelect: function() {
                network = bitcoinjs.bitcoin.networks.digibyte;
                setHdCoin(20);
            },
        },
        {
            name: "DGC - Digitalcoin",
            onSelect: function() {
                network = bitcoinjs.bitcoin.networks.digitalcoin;
                setHdCoin(18);
            },
        },
        {
            name: "DMD - Diamond",
            onSelect: function() {
                network = bitcoinjs.bitcoin.networks.diamond;
                setHdCoin(152);
            },
        },
        {
            name: "DNR - Denarius",
            onSelect: function() {
                network = bitcoinjs.bitcoin.networks.denarius;
                setHdCoin(116);
            },
        },
        {
            name: "DOGE - Dogecoin",
            onSelect: function() {
                network = bitcoinjs.bitcoin.networks.dogecoin;
                setHdCoin(3);
            },
        },
        {
            name: "DXN - DEXON",
            onSelect: function() {
                network = bitcoinjs.bitcoin.networks.bitcoin;
                setHdCoin(237);
            },
        },
        {
            name: "ECN - Ecoin",
            onSelect: function() {
                network = bitcoinjs.bitcoin.networks.ecoin;
                setHdCoin(115);
            },
        },
        {
            name: "EDRC - Edrcoin",
            onSelect: function() {
                network = bitcoinjs.bitcoin.networks.edrcoin;
                setHdCoin(56);
            },
        },
        {
            name: "EFL - Egulden",
            onSelect: function() {
                network = bitcoinjs.bitcoin.networks.egulden;
                setHdCoin(78);
            },
        },
        {
            name: "ELLA - Ellaism",
            segwitAvailable: false,
            onSelect: function() {
                network = bitcoinjs.bitcoin.networks.bitcoin;
                setHdCoin(163);
            },
        },
        {
            name: "EMC2 - Einsteinium",
            onSelect: function() {
                network = bitcoinjs.bitcoin.networks.einsteinium;
                setHdCoin(41);
            },
        },
        {
            name: "ERC - Europecoin",
            onSelect: function() {
                network = bitcoinjs.bitcoin.networks.europecoin;
                setHdCoin(151);
            },
        },
        {
            name: "ESN - Ethersocial Network",
            segwitAvailable: false,
            onSelect: function() {
                network = bitcoinjs.bitcoin.networks.bitcoin;
                setHdCoin(31102);
            },
        },
        {
            name: "ETC - Ethereum Classic",
            segwitAvailable: false,
            onSelect: function() {
                network = bitcoinjs.bitcoin.networks.bitcoin;
                setHdCoin(61);
            },
        },
        {
            name: "ETH - Ethereum",
            onSelect: function() {
                network = bitcoinjs.bitcoin.networks.bitcoin;
                setHdCoin(60);
            },
        },
        {
            name: "EXCL - Exclusivecoin",
            onSelect: function() {
                network = bitcoinjs.bitcoin.networks.exclusivecoin;
                setHdCoin(190);
            },
        },
        {
            name: "EXCC - ExchangeCoin",
            onSelect: function() {
                network = bitcoinjs.bitcoin.networks.exchangecoin;
                setHdCoin(0);
            },
        },
        {
            name: "EXP - Expanse",
            segwitAvailable: false,
            onSelect: function() {
                network = bitcoinjs.bitcoin.networks.bitcoin;
                setHdCoin(40);
            },
        },
        {
            name: "FJC - Fujicoin",
            onSelect: function() {
                network = bitcoinjs.bitcoin.networks.fujicoin;
                setHdCoin(75);
            },
        },
        {
            name: "FLASH - Flashcoin",
            onSelect: function() {
                network = bitcoinjs.bitcoin.networks.flashcoin;
                setHdCoin(120);
            },
        },
        {
            name: "FRST - Firstcoin",
            onSelect: function() {
                network = bitcoinjs.bitcoin.networks.firstcoin;
                setHdCoin(167);
            },
        },
        {
            name: "FTC - Feathercoin",
            onSelect: function() {
                network = bitcoinjs.bitcoin.networks.feathercoin;
                setHdCoin(8);
            },
        },
        {
            name: "GAME - GameCredits",
            onSelect: function() {
                network = bitcoinjs.bitcoin.networks.game;
                setHdCoin(101);
            },
        },
        {
            name: "GBX - Gobyte",
            onSelect: function() {
                network = bitcoinjs.bitcoin.networks.gobyte;
                setHdCoin(176);
            },
        },
        {
            name: "GCR - GCRCoin",
            onSelect: function() {
                network = bitcoinjs.bitcoin.networks.gcr;
                setHdCoin(79);
            },
        },
        {
            name: "GRC - Gridcoin",
            onSelect: function() {
                network = bitcoinjs.bitcoin.networks.gridcoin;
                setHdCoin(84);
            },
        },
        {
            name: "HNC - Helleniccoin",
            onSelect: function() {
                network = bitcoinjs.bitcoin.networks.helleniccoin;
                setHdCoin(168);
            },
        },
		{
            name: "HUSH - Hush",
            onSelect: function() {
                network = bitcoinjs.bitcoin.networks.hush;
                setHdCoin(197);
            },
        },
        {
            name: "INSN - Insane",
            onSelect: function() {
                network = bitcoinjs.bitcoin.networks.insane;
                setHdCoin(68);
            },
        },
        {
            name: "IOP - Iop",
            onSelect: function() {
                network = bitcoinjs.bitcoin.networks.iop;
                setHdCoin(66);
            },
        },
        {
            name: "IXC - Ixcoin",
            onSelect: function() {
                network = bitcoinjs.bitcoin.networks.ixcoin;
                setHdCoin(86);
            },
        },
        {
            name: "JBS - Jumbucks",
            onSelect: function() {
                network = bitcoinjs.bitcoin.networks.jumbucks;
                setHdCoin(26);
            },
        },
        {
            name: "KMD - Komodo",
            bip49available: false,
            onSelect: function() {
                network = bitcoinjs.bitcoin.networks.komodo;
                setHdCoin(141);
            },
        },
        {
            name: "KOBO - Kobocoin",
            bip49available: false,
            onSelect: function() {
                network = bitcoinjs.bitcoin.networks.kobocoin;
                setHdCoin(196);
            },
        },
        {
            name: "LBC - Library Credits",
            onSelect: function() {
                network = bitcoinjs.bitcoin.networks.lbry;
                setHdCoin(140);
            },
        },
        {
            name: "LCC - Litecoincash",
            onSelect: function() {
                network = bitcoinjs.bitcoin.networks.litecoincash;
                setHdCoin(192);
            },
        },
        {
            name: "LDCN - Landcoin",
            onSelect: function() {
                network = bitcoinjs.bitcoin.networks.landcoin;
                setHdCoin(63);
            },
        },
        {
            name: "LINX - Linx",
            onSelect: function() {
                network = bitcoinjs.bitcoin.networks.linx;
                setHdCoin(114);
            },
        },
        {
            name: "LKR - Lkrcoin",
            segwitAvailable: false,
            onSelect: function() {
                network = bitcoinjs.bitcoin.networks.lkrcoin;
                setHdCoin(557);
            },
        },
        {
            name: "LTC - Litecoin",
            onSelect: function() {
                network = bitcoinjs.bitcoin.networks.litecoin;
                setHdCoin(2);
                DOM.litecoinLtubContainer.removeClass("hidden");
            },
        },
        {
            name: "LTZ - LitecoinZ",
            onSelect: function() {
                network = bitcoinjs.bitcoin.networks.litecoinz;
                setHdCoin(221);
            },
        },
        {
            name: "LYNX - Lynx",
            onSelect: function() {
                network = bitcoinjs.bitcoin.networks.lynx;
                setHdCoin(191);
            },
        },
        {
            name: "MAZA - Maza",
            onSelect: function() {
                network = bitcoinjs.bitcoin.networks.maza;
                setHdCoin(13);
            },
        },
        {
            name: "MEC - Megacoin",
            onSelect: function() {
                network = bitcoinjs.bitcoin.networks.megacoin;
                setHdCoin(217);
            },
        },
        {
            name: "MIX - MIX",
            segwitAvailable: false,
            onSelect: function() {
                network = bitcoinjs.bitcoin.networks.bitcoin;
                setHdCoin(76);
            },
        },
        {
            name: "MNX - Minexcoin",
            onSelect: function() {
                network = bitcoinjs.bitcoin.networks.minexcoin;
                setHdCoin(182);
            },
        },
        {
            name: "MONA - Monacoin",
            onSelect: function() {
                network = bitcoinjs.bitcoin.networks.monacoin,
                setHdCoin(22);
            },
        },
        {
            name: "MUSIC - Musicoin",
            segwitAvailable: false,
            onSelect: function() {
                network = bitcoinjs.bitcoin.networks.bitcoin;
                setHdCoin(184);
            },
        },
        {
            name: "NAV - Navcoin",
            onSelect: function() {
                network = bitcoinjs.bitcoin.networks.navcoin;
                setHdCoin(130);
            },
        },
        {
            name: "NAS - Nebulas",
            onSelect: function() {
                network = bitcoinjs.bitcoin.networks.bitcoin;
                setHdCoin(2718);
            },
        },
        {
            name: "NEBL - Neblio",
            onSelect: function() {
                network = bitcoinjs.bitcoin.networks.neblio;
                setHdCoin(146);
            },
        },
        {
            name: "NEOS - Neoscoin",
            onSelect: function() {
                network = bitcoinjs.bitcoin.networks.neoscoin;
                setHdCoin(25);
            },
        },
        {
            name: "NIX - NIX Platform",
            onSelect: function() {
                network = bitcoinjs.bitcoin.networks.nix;
                setHdCoin(400);
            },
        },
        {
            name: "NLG - Gulden",
            onSelect: function() {
                network = bitcoinjs.bitcoin.networks.gulden;
                setHdCoin(87);
            },
        },
        {
            name: "NMC - Namecoin",
            onSelect: function() {
                network = bitcoinjs.bitcoin.networks.namecoin;
                setHdCoin(7);
            },
        },
        {
            name: "NRG - Energi",
            onSelect: function() {
                network = bitcoinjs.bitcoin.networks.energi;
                setHdCoin(204);
            },
        },
        {
            name: "NRO - Neurocoin",
            onSelect: function() {
                network = bitcoinjs.bitcoin.networks.neurocoin;
                setHdCoin(110);
            },
        },
        {
            name: "NSR - Nushares",
            onSelect: function() {
                network = bitcoinjs.bitcoin.networks.nushares;
                setHdCoin(11);
            },
        },
        {
            name: "NYC - Newyorkc",
            onSelect: function() {
                network = bitcoinjs.bitcoin.networks.newyorkc;
                setHdCoin(179);
            },
        },
        {
            name: "NVC - Novacoin",
            onSelect: function() {
                network = bitcoinjs.bitcoin.networks.novacoin;
                setHdCoin(50);
            },
        },
        {
            name: "OK - Okcash",
            onSelect: function() {
                network = bitcoinjs.bitcoin.networks.okcash;
                setHdCoin(69);
            },
        },
        {
            name: "OMNI - Omnicore",
            onSelect: function() {
                network = bitcoinjs.bitcoin.networks.omnicore;
                setHdCoin(200);
            },
        },
        {
            name: "ONX - Onixcoin",
            onSelect: function() {
                network = bitcoinjs.bitcoin.networks.onixcoin;
                setHdCoin(174);
            },
        },
		{
            name: "PHR - Phore",
            onSelect: function() {
                network = bitcoinjs.bitcoin.networks.phore;
                setHdCoin(444);
            },
        },
        {
            name: "PINK - Pinkcoin",
            onSelect: function() {
                network = bitcoinjs.bitcoin.networks.pinkcoin;
                setHdCoin(117);
            },
        },
        {
            name: "PIRL - Pirl",
            segwitAvailable: false,
            onSelect: function() {
                network = bitcoinjs.bitcoin.networks.bitcoin;
                setHdCoin(164);
            },
        },
        {
            name: "PIVX - PIVX",
            onSelect: function() {
                network = bitcoinjs.bitcoin.networks.pivx;
                setHdCoin(119);
            },
        },
        {
            name: "PIVX - PIVX Testnet",
            onSelect: function() {
                network = bitcoinjs.bitcoin.networks.pivxtestnet;
                setHdCoin(1);
            },
        },
        {
            name: "POA - Poa",
            segwitAvailable: false,
            onSelect: function() {
                network = bitcoinjs.bitcoin.networks.bitcoin;
                setHdCoin(178);
            },
        },
        {
            name: "POSW - POSWcoin",
            onSelect: function() {
                network = bitcoinjs.bitcoin.networks.poswcoin;
                setHdCoin(47);
            },
        },
        {
            name: "POT - Potcoin",
            onSelect: function() {
                network = bitcoinjs.bitcoin.networks.potcoin;
                setHdCoin(81);
            },
        },
        {
            name: "PPC - Peercoin",
            onSelect: function() {
                network = bitcoinjs.bitcoin.networks.peercoin;
                setHdCoin(6);
            },
        },
		{
            name: "PRJ - ProjectCoin",
            onSelect: function() {
                network = bitcoinjs.bitcoin.networks.projectcoin;
                setHdCoin(533);
            },
        },
        {
            name: "PSB - Pesobit",
            onSelect: function() {
                network = bitcoinjs.bitcoin.networks.pesobit;
                setHdCoin(62);
            },
        },
        {
            name: "PUT - Putincoin",
            onSelect: function() {
                network = bitcoinjs.bitcoin.networks.putincoin;
                setHdCoin(122);
            },
        },
        {
            name: "RVN - Ravencoin",
            onSelect: function() {
                network = bitcoinjs.bitcoin.networks.ravencoin;
                setHdCoin(175);
            },
        },
        {
            name: "RBY - Rubycoin",
            onSelect: function() {
                network = bitcoinjs.bitcoin.networks.rubycoin;
                setHdCoin(16);
            },
        },
        {
            name: "RDD - Reddcoin",
            onSelect: function() {
                network = bitcoinjs.bitcoin.networks.reddcoin;
                setHdCoin(4);
            },
        },
        {
            name: "RVR - RevolutionVR",
            onSelect: function() {
                network = bitcoinjs.bitcoin.networks.revolutionvr;
                setHdCoin(129);
            },
        },
        {
          name: "SAFE - Safecoin",
          onSelect: function() {
              network = bitcoinjs.bitcoin.networks.safecoin;
              setHdCoin(19165);
            },
        },
	{
          name: "SLS - Salus",
          onSelect: function() {
              network = bitcoinjs.bitcoin.networks.salus;
              setHdCoin(63);
            },
        },
        {
            name: "SDC - ShadowCash",
            onSelect: function() {
                network = bitcoinjs.bitcoin.networks.shadow;
                setHdCoin(35);
            },
        },
        {
            name: "SDC - ShadowCash Testnet",
            onSelect: function() {
                network = bitcoinjs.bitcoin.networks.shadowtn;
                setHdCoin(1);
            },
        },
        {
            name: "SLM - Slimcoin",
            onSelect: function() {
                network = bitcoinjs.bitcoin.networks.slimcoin;
                setHdCoin(63);
            },
        },
        {
            name: "SLM - Slimcoin Testnet",
            onSelect: function() {
                network = bitcoinjs.bitcoin.networks.slimcointn;
                setHdCoin(111);
            },
        },
        {
            name: "SLP - Simple Ledger Protocol",
            onSelect: function() {
                DOM.bitcoinCashAddressTypeContainer.removeClass("hidden");
                setHdCoin(245);
            },
        },
        {
            name: "SLR - Solarcoin",
            onSelect: function() {
                network = bitcoinjs.bitcoin.networks.solarcoin;
                setHdCoin(58);
            },
        },
        {
            name: "SMLY - Smileycoin",
            onSelect: function() {
                network = bitcoinjs.bitcoin.networks.smileycoin;
                setHdCoin(59);
            },
        },
        {
            name: "STASH - Stash",
            onSelect: function() {
                network = bitcoinjs.bitcoin.networks.stash;
                setHdCoin(0xC0C0);
            },
        },
        {
            name: "STASH - Stash Testnet",
            onSelect: function() {
                network = bitcoinjs.bitcoin.networks.stashtn;
                setHdCoin(0xCAFE);
            },
        },
        {
            name: "STRAT - Stratis",
            onSelect: function() {
                network = bitcoinjs.bitcoin.networks.stratis;
                setHdCoin(105);
            },
        },
        {
            name: "TSTRAT - Stratis Testnet",
            onSelect: function() {
                network = bitcoinjs.bitcoin.networks.stratistest;
                setHdCoin(105);
            },
        },
        {
            name: "SYS - Syscoin",
            onSelect: function() {
                network = bitcoinjs.bitcoin.networks.syscoin;
                setHdCoin(57);
            },
        },
        {
            name: "THC - Hempcoin",
            onSelect: function() {
                network = bitcoinjs.bitcoin.networks.hempcoin;
                setHdCoin(113);
            },
        },
        {
            name: "TOA - Toa",
            onSelect: function() {
                network = bitcoinjs.bitcoin.networks.toa;
                setHdCoin(159);
            },
        },
        {
            name: "USC - Ultimatesecurecash",
            onSelect: function() {
                network = bitcoinjs.bitcoin.networks.ultimatesecurecash;
                setHdCoin(112);
            },
        },
        {
            name: "USNBT - NuBits",
            onSelect: function() {
                network = bitcoinjs.bitcoin.networks.nubits;
                setHdCoin(12);
            },
        },
        {
            name: "UNO - Unobtanium",
            onSelect: function() {
                network = bitcoinjs.bitcoin.networks.unobtanium;
                setHdCoin(92);
            },
        },
        {
            name: "VASH - Vpncoin",
            onSelect: function() {
                network = bitcoinjs.bitcoin.networks.vpncoin;
                setHdCoin(33);
            },
        },
        {
            name: "VIA - Viacoin",
            onSelect: function() {
                network = bitcoinjs.bitcoin.networks.viacoin;
                setHdCoin(14);
            },
        },
        {
            name: "VIA - Viacoin Testnet",
            onSelect: function() {
                network = bitcoinjs.bitcoin.networks.viacointestnet;
                setHdCoin(1);
            },
        },
        {
            name: "VIVO - Vivo",
            onSelect: function() {
                network = bitcoinjs.bitcoin.networks.vivo;
                setHdCoin(166);
            },
        },
        {
            name: "VTC - Vertcoin",
            onSelect: function() {
                network = bitcoinjs.bitcoin.networks.vertcoin;
                setHdCoin(28);
            },
        },
        {
            name: "WC - Wincoin",
            onSelect: function() {
                network = bitcoinjs.bitcoin.networks.wincoin;
                setHdCoin(181);
            },
        },
		{
            name: "XAX - Artax",
            onSelect: function() {
                network = bitcoinjs.bitcoin.networks.artax;
                setHdCoin(219);
            },
        },
        {
            name: "XBC - Bitcoinplus",
            onSelect: function() {
                network = bitcoinjs.bitcoin.networks.bitcoinplus;
                setHdCoin(65);
            },
        },
        {
            name: "XMY - Myriadcoin",
            onSelect: function() {
                network = bitcoinjs.bitcoin.networks.myriadcoin;
                setHdCoin(90);
            },
        },
        {
            name: "XRP - Ripple",
            onSelect: function() {
                network = bitcoinjs.bitcoin.networks.bitcoin;
                setHdCoin(144);
            },
        },
        {
            name: "XVC - Vcash",
            onSelect: function() {
                network = bitcoinjs.bitcoin.networks.vcash;
                setHdCoin(127);
            },
        },
        {
            name: "XVG - Verge",
            onSelect: function() {
                network = bitcoinjs.bitcoin.networks.verge;
                setHdCoin(77);
            },
        },
        {
            name: "XUEZ - Xuez",
            segwitAvailable: false,
            onSelect: function() {
                network = bitcoinjs.bitcoin.networks.xuez;
                setHdCoin(225);
            },
        },
        {
            name: "XWC - Whitecoin",
            onSelect: function() {
                network = bitcoinjs.bitcoin.networks.whitecoin;
                setHdCoin(155);
            },
        },
        {
            name: "XZC - Zcoin",
            onSelect: function() {
                network = bitcoinjs.bitcoin.networks.zcoin;
                setHdCoin(136);
            },
        },
        {
            name: "ZCL - Zclassic",
            onSelect: function() {
                network = bitcoinjs.bitcoin.networks.zclassic;
                setHdCoin(147);
            },
        },
        {
            name: "ZEC - Zcash",
            onSelect: function() {
                network = bitcoinjs.bitcoin.networks.zcash;
                setHdCoin(133);
            },
        },
        {
            name: "ZEN - Zencash",
            onSelect: function() {
                network = bitcoinjs.bitcoin.networks.zencash;
                setHdCoin(121);
            },
        },
    ]

    var clients = [
        {
            name: "Bitcoin Core",
            onSelect: function() {
                DOM.bip32path.val("m/0'/0'");
                DOM.hardenedAddresses.prop('checked', true);
            },
        },
        {
            name: "blockchain.info",
            onSelect: function() {
                DOM.bip32path.val("m/44'/0'/0'");
                DOM.hardenedAddresses.prop('checked', false);
            },
        },
        {
            name: "MultiBit HD",
            onSelect: function() {
                DOM.bip32path.val("m/0'/0");
                DOM.hardenedAddresses.prop('checked', false);
            },
        },
        {
            name: "Coinomi, Ledger",
            onSelect: function() {
                DOM.bip32path.val("m/44'/"+DOM.bip44coin.val()+"'/0'");
                DOM.hardenedAddresses.prop('checked', false);
            },
        }
    ]

    init();

})();<|MERGE_RESOLUTION|>--- conflicted
+++ resolved
@@ -919,11 +919,8 @@
                     || (networks[DOM.network.val()].name == "EXP - Expanse")
                     || (networks[DOM.network.val()].name == "CLO - Callisto")
                     || (networks[DOM.network.val()].name == "DXN - DEXON")
-<<<<<<< HEAD
                     || (networks[DOM.network.val()].name == "ELLA - Ellaism")
-=======
                     || (networks[DOM.network.val()].name == "ESN - Ethersocial Network")
->>>>>>> 81a5a871
                 ) {
                     var privKeyBuffer = keyPair.d.toBuffer(32);
                     privkey = privKeyBuffer.toString('hex');
