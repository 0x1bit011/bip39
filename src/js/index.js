(function() {

    // mnemonics is populated as required by getLanguage
    var mnemonics = { "english": new Mnemonic("english") };
    var mnemonic = mnemonics["english"];
    var seed = null;
    var bip32RootKey = null;
    var bip32ExtendedKey = null;
    var network = libs.bitcoin.networks.bitcoin;
    var addressRowTemplate = $("#address-row-template");

    var showIndex = true;
    var showAddress = true;
    var showPubKey = true;
    var showPrivKey = true;
    var showQr = false;
    var litecoinUseLtub = true;

    var entropyTypeAutoDetect = true;
    var entropyChangeTimeoutEvent = null;
    var phraseChangeTimeoutEvent = null;
    var seedChangedTimeoutEvent = null;
    var rootKeyChangedTimeoutEvent = null;

    var generationProcesses = [];

    var DOM = {};
    DOM.privacyScreenToggle = $(".privacy-screen-toggle");
    DOM.network = $(".network");
    DOM.bip32Client = $("#bip32-client");
    DOM.phraseNetwork = $("#network-phrase");
    DOM.useEntropy = $(".use-entropy");
    DOM.entropyContainer = $(".entropy-container");
    DOM.entropy = $(".entropy");
    DOM.entropyFiltered = DOM.entropyContainer.find(".filtered");
    DOM.entropyType = DOM.entropyContainer.find(".type");
    DOM.entropyTypeInputs = DOM.entropyContainer.find("input[name='entropy-type']");
    DOM.entropyCrackTime = DOM.entropyContainer.find(".crack-time");
    DOM.entropyEventCount = DOM.entropyContainer.find(".event-count");
    DOM.entropyBits = DOM.entropyContainer.find(".bits");
    DOM.entropyBitsPerEvent = DOM.entropyContainer.find(".bits-per-event");
    DOM.entropyWordCount = DOM.entropyContainer.find(".word-count");
    DOM.entropyBinary = DOM.entropyContainer.find(".binary");
    DOM.entropyWordIndexes = DOM.entropyContainer.find(".word-indexes");
    DOM.entropyChecksum = DOM.entropyContainer.find(".checksum");
    DOM.entropyMnemonicLength = DOM.entropyContainer.find(".mnemonic-length");
    DOM.entropyWeakEntropyOverrideWarning = DOM.entropyContainer.find(".weak-entropy-override-warning");
    DOM.entropyFilterWarning = DOM.entropyContainer.find(".filter-warning");
    DOM.phrase = $(".phrase");
    DOM.splitMnemonic = $(".splitMnemonic");
    DOM.showSplitMnemonic = $(".showSplitMnemonic");
    DOM.phraseSplit = $(".phraseSplit");
    DOM.phraseSplitWarn = $(".phraseSplitWarn");
    DOM.passphrase = $(".passphrase");
    DOM.generateContainer = $(".generate-container");
    DOM.generate = $(".generate");
    DOM.seed = $(".seed");
    DOM.rootKey = $(".root-key");
    DOM.litecoinLtubContainer = $(".litecoin-ltub-container");
    DOM.litecoinUseLtub = $(".litecoin-use-ltub");
    DOM.extendedPrivKey = $(".extended-priv-key");
    DOM.extendedPubKey = $(".extended-pub-key");
    DOM.bip32tab = $("#bip32-tab");
    DOM.bip44tab = $("#bip44-tab");
    DOM.bip49tab = $("#bip49-tab");
    DOM.bip84tab = $("#bip84-tab");
    DOM.bip141tab = $("#bip141-tab");
    DOM.bip32panel = $("#bip32");
    DOM.bip44panel = $("#bip44");
    DOM.bip49panel = $("#bip49");
    DOM.bip32path = $("#bip32-path");
    DOM.bip44path = $("#bip44-path");
    DOM.bip44purpose = $("#bip44 .purpose");
    DOM.bip44coin = $("#bip44 .coin");
    DOM.bip44account = $("#bip44 .account");
    DOM.bip44accountXprv = $("#bip44 .account-xprv");
    DOM.bip44accountXpub = $("#bip44 .account-xpub");
    DOM.bip44change = $("#bip44 .change");
    DOM.bip49unavailable = $("#bip49 .unavailable");
    DOM.bip49available = $("#bip49 .available");
    DOM.bip49path = $("#bip49-path");
    DOM.bip49purpose = $("#bip49 .purpose");
    DOM.bip49coin = $("#bip49 .coin");
    DOM.bip49account = $("#bip49 .account");
    DOM.bip49accountXprv = $("#bip49 .account-xprv");
    DOM.bip49accountXpub = $("#bip49 .account-xpub");
    DOM.bip49change = $("#bip49 .change");
    DOM.bip84unavailable = $("#bip84 .unavailable");
    DOM.bip84available = $("#bip84 .available");
    DOM.bip84path = $("#bip84-path");
    DOM.bip84purpose = $("#bip84 .purpose");
    DOM.bip84coin = $("#bip84 .coin");
    DOM.bip84account = $("#bip84 .account");
    DOM.bip84accountXprv = $("#bip84 .account-xprv");
    DOM.bip84accountXpub = $("#bip84 .account-xpub");
    DOM.bip84change = $("#bip84 .change");
    DOM.bip85 = $('.bip85');
    DOM.showBip85 = $('.showBip85');
    DOM.bip85Field = $('.bip85Field');
    DOM.bip85application = $('#bip85-application');
    DOM.bip85mnemonicLanguage = $('#bip85-mnemonic-language');
    DOM.bip85mnemonicLanguageInput = $('.bip85-mnemonic-language-input');
    DOM.bip85mnemonicLength = $('#bip85-mnemonic-length');
    DOM.bip85mnemonicLengthInput = $('.bip85-mnemonic-length-input');
    DOM.bip85index = $('#bip85-index');
    DOM.bip85indexInput = $('.bip85-index-input');
    DOM.bip85bytes = $('#bip85-bytes');
    DOM.bip85bytesInput = $('.bip85-bytes-input');
    DOM.bip141unavailable = $("#bip141 .unavailable");
    DOM.bip141available = $("#bip141 .available");
    DOM.bip141path = $("#bip141-path");
    DOM.bip141semantics = $(".bip141-semantics");
    DOM.generatedStrength = $(".generate-container .strength");
    DOM.generatedStrengthWarning = $(".generate-container .warning");
    DOM.hardenedAddresses = $(".hardened-addresses");
    DOM.bitcoinCashAddressTypeContainer = $(".bch-addr-type-container");
    DOM.bitcoinCashAddressType = $("[name=bch-addr-type]")
    DOM.useBip38 = $(".use-bip38");
    DOM.bip38Password = $(".bip38-password");
    DOM.addresses = $(".addresses");
    DOM.csvTab = $("#csv-tab a");
    DOM.csv = $(".csv");
    DOM.rowsToAdd = $(".rows-to-add");
    DOM.more = $(".more");
    DOM.moreRowsStartIndex = $(".more-rows-start-index");
    DOM.feedback = $(".feedback");
    DOM.tab = $(".derivation-type a");
    DOM.indexToggle = $(".index-toggle");
    DOM.addressToggle = $(".address-toggle");
    DOM.publicKeyToggle = $(".public-key-toggle");
    DOM.privateKeyToggle = $(".private-key-toggle");
    DOM.languages = $(".languages a");
    DOM.qrContainer = $(".qr-container");
    DOM.qrHider = DOM.qrContainer.find(".qr-hider");
    DOM.qrImage = DOM.qrContainer.find(".qr-image");
    DOM.qrHint = DOM.qrContainer.find(".qr-hint");
    DOM.showQrEls = $("[data-show-qr]");

    function init() {
        // Events
        DOM.privacyScreenToggle.on("change", privacyScreenToggled);
        DOM.generatedStrength.on("change", generatedStrengthChanged);
        DOM.network.on("change", networkChanged);
        DOM.bip32Client.on("change", bip32ClientChanged);
        DOM.useEntropy.on("change", setEntropyVisibility);
        DOM.entropy.on("input", delayedEntropyChanged);
        DOM.entropyMnemonicLength.on("change", entropyChanged);
        DOM.entropyTypeInputs.on("change", entropyTypeChanged);
        DOM.phrase.on("input", delayedPhraseChanged);
        DOM.showSplitMnemonic.on("change", toggleSplitMnemonic);
        DOM.passphrase.on("input", delayedPhraseChanged);
        DOM.generate.on("click", generateClicked);
        DOM.more.on("click", showMore);
        DOM.seed.on("input", delayedSeedChanged);
        DOM.rootKey.on("input", delayedRootKeyChanged);
        DOM.showBip85.on('change', toggleBip85);
        DOM.litecoinUseLtub.on("change", litecoinUseLtubChanged);
        DOM.bip32path.on("input", calcForDerivationPath);
        DOM.bip44account.on("input", calcForDerivationPath);
        DOM.bip44change.on("input", calcForDerivationPath);
        DOM.bip49account.on("input", calcForDerivationPath);
        DOM.bip49change.on("input", calcForDerivationPath);
        DOM.bip84account.on("input", calcForDerivationPath);
        DOM.bip84change.on("input", calcForDerivationPath);
        DOM.bip85application.on('input', calcBip85);
        DOM.bip85mnemonicLanguage.on('change', calcBip85);
        DOM.bip85mnemonicLength.on('change', calcBip85);
        DOM.bip85index.on('input', calcBip85);
        DOM.bip85bytes.on('input', calcBip85);
        DOM.bip141path.on("input", calcForDerivationPath);
        DOM.bip141semantics.on("change", tabChanged);
        DOM.tab.on("shown.bs.tab", tabChanged);
        DOM.hardenedAddresses.on("change", calcForDerivationPath);
        DOM.useBip38.on("change", calcForDerivationPath);
        DOM.bip38Password.on("change", calcForDerivationPath);
        DOM.indexToggle.on("click", toggleIndexes);
        DOM.addressToggle.on("click", toggleAddresses);
        DOM.publicKeyToggle.on("click", togglePublicKeys);
        DOM.privateKeyToggle.on("click", togglePrivateKeys);
        DOM.csvTab.on("click", updateCsv);
        DOM.languages.on("click", languageChanged);
        DOM.bitcoinCashAddressType.on("change", bitcoinCashAddressTypeChange);
        setQrEvents(DOM.showQrEls);
        disableForms();
        hidePending();
        hideValidationError();
        populateNetworkSelect();
        populateClientSelect();
    }

    // Event handlers

    function generatedStrengthChanged() {
        var strength = parseInt(DOM.generatedStrength.val());
        if (strength < 12) {
            DOM.generatedStrengthWarning.removeClass("hidden");
        }
        else {
            DOM.generatedStrengthWarning.addClass("hidden");
        }
    }

    function networkChanged(e) {
        clearDerivedKeys();
        clearAddressesList();
        DOM.litecoinLtubContainer.addClass("hidden");
        DOM.bitcoinCashAddressTypeContainer.addClass("hidden");
        var networkIndex = e.target.value;
        var network = networks[networkIndex];
        network.onSelect();
        adjustNetworkForSegwit();
        if (seed != null) {
            phraseChanged();
        }
        else {
            rootKeyChanged();
        }
    }

    function bip32ClientChanged(e) {
        var clientIndex = DOM.bip32Client.val();
        if (clientIndex == "custom") {
            DOM.bip32path.prop("readonly", false);
        }
        else {
            DOM.bip32path.prop("readonly", true);
            clients[clientIndex].onSelect();
            if (seed != null) {
                phraseChanged();
            }
            else {
                rootKeyChanged();
            }
        }
    }

    function setEntropyVisibility() {
        if (isUsingOwnEntropy()) {
            DOM.entropyContainer.removeClass("hidden");
            DOM.generateContainer.addClass("hidden");
            DOM.phrase.prop("readonly", true);
            DOM.entropy.focus();
            entropyChanged();
        }
        else {
            DOM.entropyContainer.addClass("hidden");
            DOM.generateContainer.removeClass("hidden");
            DOM.phrase.prop("readonly", false);
            hidePending();
        }
    }

    function delayedPhraseChanged() {
        hideValidationError();
        seed = null;
        bip32RootKey = null;
        bip32ExtendedKey = null;
        clearAddressesList();
        showPending();
        if (phraseChangeTimeoutEvent != null) {
            clearTimeout(phraseChangeTimeoutEvent);
        }
        phraseChangeTimeoutEvent = setTimeout(function() {
            phraseChanged();
            var entropy = mnemonic.toRawEntropyHex(DOM.phrase.val());
            if (entropy !== null) {
                DOM.entropyMnemonicLength.val("raw");
                DOM.entropy.val(entropy);
                DOM.entropyTypeInputs.filter("[value='hexadecimal']").prop("checked", true);
                entropyTypeAutoDetect = false;
            }
        }, 400);
    }

    function phraseChanged() {
        showPending();
        setMnemonicLanguage();
        // Get the mnemonic phrase
        var phrase = DOM.phrase.val();
        var errorText = findPhraseErrors(phrase);
        if (errorText) {
            showValidationError(errorText);
            return;
        }
        // Calculate and display
        var passphrase = DOM.passphrase.val();
        calcBip32RootKeyFromSeed(phrase, passphrase);
        calcForDerivationPath();
        calcBip85();
        // Show the word indexes
        showWordIndexes();
        writeSplitPhrase(phrase);
    }

    function tabChanged() {
        showPending();
        adjustNetworkForSegwit();
        var phrase = DOM.phrase.val();
        if (phrase != "") {
            // Calculate and display for mnemonic
            var errorText = findPhraseErrors(phrase);
            if (errorText) {
                showValidationError(errorText);
                return;
            }
            // Calculate and display
            var passphrase = DOM.passphrase.val();
            calcBip32RootKeyFromSeed(phrase, passphrase);
        }
        else {
            // Calculate and display for root key
            var rootKeyBase58 = DOM.rootKey.val();
            var errorText = validateRootKey(rootKeyBase58);
            if (errorText) {
                showValidationError(errorText);
                return;
            }
            // Calculate and display
            calcBip32RootKeyFromBase58(rootKeyBase58);
        }
        calcForDerivationPath();
    }

    function delayedEntropyChanged() {
        hideValidationError();
        showPending();
        if (entropyChangeTimeoutEvent != null) {
            clearTimeout(entropyChangeTimeoutEvent);
        }
        entropyChangeTimeoutEvent = setTimeout(entropyChanged, 400);
    }

    function entropyChanged() {
        // If blank entropy, clear mnemonic, addresses, errors
        if (DOM.entropy.val().trim().length == 0) {
            clearDisplay();
            clearEntropyFeedback();
            DOM.phrase.val("");
            DOM.phraseSplit.val("");
            showValidationError("Blank entropy");
            return;
        }
        // Get the current phrase to detect changes
        var phrase = DOM.phrase.val();
        // Set the phrase from the entropy
        setMnemonicFromEntropy();
        // Recalc addresses if the phrase has changed
        var newPhrase = DOM.phrase.val();
        if (newPhrase != phrase) {
            if (newPhrase.length == 0) {
                clearDisplay();
            }
            else {
                phraseChanged();
            }
        }
        else {
            hidePending();
        }
    }

    function entropyTypeChanged() {
        entropyTypeAutoDetect = false;
        entropyChanged();
    }

    function delayedSeedChanged() {
        // Warn if there is an existing mnemonic or passphrase.
        if (DOM.phrase.val().length > 0 || DOM.passphrase.val().length > 0) {
            if (!confirm("This will clear existing mnemonic and passphrase")) {
                DOM.seed.val(seed);
                return
            }
        }
        hideValidationError();
        showPending();
        // Clear existing mnemonic and passphrase
        DOM.phrase.val("");
        DOM.phraseSplit.val("");
        DOM.passphrase.val("");
        DOM.rootKey.val("");
        clearAddressesList();
        clearDerivedKeys();
        seed = null;
        if (seedChangedTimeoutEvent != null) {
            clearTimeout(seedChangedTimeoutEvent);
        }
        seedChangedTimeoutEvent = setTimeout(seedChanged, 400);
    }

    function delayedRootKeyChanged() {
        // Warn if there is an existing mnemonic or passphrase.
        if (DOM.phrase.val().length > 0 || DOM.passphrase.val().length > 0) {
            if (!confirm("This will clear existing mnemonic and passphrase")) {
                DOM.rootKey.val(bip32RootKey);
                return
            }
        }
        hideValidationError();
        showPending();
        // Clear existing mnemonic and passphrase
        DOM.phrase.val("");
        DOM.phraseSplit.val("");
        DOM.passphrase.val("");
        seed = null;
        if (rootKeyChangedTimeoutEvent != null) {
            clearTimeout(rootKeyChangedTimeoutEvent);
        }
        rootKeyChangedTimeoutEvent = setTimeout(rootKeyChanged, 400);
    }

    function seedChanged() {
        showPending();
        hideValidationError();
        seed = DOM.seed.val();
        bip32RootKey = libs.bitcoin.HDNode.fromSeedHex(seed, network);
        var rootKeyBase58 = bip32RootKey.toBase58();
        DOM.rootKey.val(rootKeyBase58);
        var errorText = validateRootKey(rootKeyBase58);
        if (errorText) {
            showValidationError(errorText);
            return;
        }
        // Calculate and display
        calcForDerivationPath();
        calcBip85();
    }

    function rootKeyChanged() {
        showPending();
        hideValidationError();
        var rootKeyBase58 = DOM.rootKey.val();
        var errorText = validateRootKey(rootKeyBase58);
        if (errorText) {
            showValidationError(errorText);
            return;
        }
        // Calculate and display
        calcBip32RootKeyFromBase58(rootKeyBase58);
        calcForDerivationPath();
        calcBip85();
    }

    function litecoinUseLtubChanged() {
        litecoinUseLtub = DOM.litecoinUseLtub.prop("checked");
        if (litecoinUseLtub) {
            network = libs.bitcoin.networks.litecoin;
        }
        else {
            network = libs.bitcoin.networks.litecoinXprv;
        }
        phraseChanged();
    }

    function toggleSplitMnemonic() {
        if (DOM.showSplitMnemonic.prop("checked")) {
            DOM.splitMnemonic.removeClass("hidden");
        }
        else {
            DOM.splitMnemonic.addClass("hidden");
        }
    }

    function toggleBip85() {
      if (DOM.showBip85.prop('checked')) {
        DOM.bip85.removeClass('hidden');
        calcBip85();
      } else {
        DOM.bip85.addClass('hidden');
      }
    }

    function toggleBip85Fields() {
      if (DOM.showBip85.prop('checked')) {
        DOM.bip85mnemonicLanguageInput.addClass('hidden');
        DOM.bip85mnemonicLengthInput.addClass('hidden');
        DOM.bip85bytesInput.addClass('hidden');

        var app = DOM.bip85application.val();
        if (app === 'bip39') {
          DOM.bip85mnemonicLanguageInput.removeClass('hidden');
          DOM.bip85mnemonicLengthInput.removeClass('hidden');
        } else if (app === 'hex') {
          DOM.bip85bytesInput.removeClass('hidden');
        }
      }
    }

    function calcBip85() {
      if (!DOM.showBip85.prop('checked')) {
        return
      }

      toggleBip85Fields();

      var app = DOM.bip85application.val();

      var phrase = DOM.phrase.val();
      var passphrase = DOM.passphrase.val();
      if (!phrase) {
        return;
      }
      try {
        var master = libs.bip85.BIP85.fromMnemonic(phrase, passphrase);

        var result;

        const index = parseInt(DOM.bip85index.val(), 10);

        if (app === 'bip39') {
          const language = parseInt(DOM.bip85mnemonicLanguage.val(), 10);
          const length = parseInt(DOM.bip85mnemonicLength.val(), 10);

          result = master.deriveBIP39(language, length, index).toMnemonic();
        } else if (app === 'wif') {
          result = master.deriveWIF(index).toWIF();
        } else if (app === 'xprv') {
          result = master.deriveXPRV(index).toXPRV();
        } else if (app === 'hex') {
          const bytes = parseInt(DOM.bip85bytes.val(), 10);

          result = master.deriveHex(bytes, index).toEntropy();
        }

        hideValidationError();
        DOM.bip85Field.val(result);
      } catch (e) {
        showValidationError('BIP85: ' + e.message);
        DOM.bip85Field.val('');
      }
    }

    function calcForDerivationPath() {
        clearDerivedKeys();
        clearAddressesList();
        showPending();
        // Don't show segwit if it's selected but network doesn't support it
        if (segwitSelected() && !networkHasSegwit()) {
            showSegwitUnavailable();
            hidePending();
            return;
        }
        showSegwitAvailable();
        // Get the derivation path
        var derivationPath = getDerivationPath();
        var errorText = findDerivationPathErrors(derivationPath);
        if (errorText) {
            showValidationError(errorText);
            return;
        }
        bip32ExtendedKey = calcBip32ExtendedKey(derivationPath);
        if (bip44TabSelected()) {
            displayBip44Info();
        }
        else if (bip49TabSelected()) {
            displayBip49Info();
        }
        else if (bip84TabSelected()) {
            displayBip84Info();
        }
        displayBip32Info();
    }

    function generateClicked() {
        if (isUsingOwnEntropy()) {
            return;
        }
        clearDisplay();
        showPending();
        setTimeout(function() {
            setMnemonicLanguage();
            var phrase = generateRandomPhrase();
            if (!phrase) {
                return;
            }
            phraseChanged();
        }, 50);
    }

    function languageChanged() {
        setTimeout(function() {
            setMnemonicLanguage();
            if (DOM.phrase.val().length > 0) {
                var newPhrase = convertPhraseToNewLanguage();
                DOM.phrase.val(newPhrase);
                phraseChanged();
            }
            else {
                DOM.generate.trigger("click");
            }
        }, 50);
    }

    function bitcoinCashAddressTypeChange() {
        phraseChanged();
    }

    function toggleIndexes() {
        showIndex = !showIndex;
        $("td.index span").toggleClass("invisible");
    }

    function toggleAddresses() {
        showAddress = !showAddress;
        $("td.address span").toggleClass("invisible");
    }

    function togglePublicKeys() {
        showPubKey = !showPubKey;
        $("td.pubkey span").toggleClass("invisible");
    }

    function togglePrivateKeys() {
        showPrivKey = !showPrivKey;
        $("td.privkey span").toggleClass("invisible");
    }

    function privacyScreenToggled() {
        // private-data contains elements added to DOM at runtime
        // so catch all by adding visual privacy class to the root of the DOM
        if (DOM.privacyScreenToggle.prop("checked")) {
            $("body").addClass("visual-privacy");
        }
        else {
            $("body").removeClass("visual-privacy");
        }
    }

    // Private methods

    function generateRandomPhrase() {
        if (!hasStrongRandom()) {
            var errorText = "This browser does not support strong randomness";
            showValidationError(errorText);
            return;
        }
        // get the amount of entropy to use
        var numWords = parseInt(DOM.generatedStrength.val());
        var strength = numWords / 3 * 32;
        var buffer = new Uint8Array(strength / 8);
        // create secure entropy
        var data = crypto.getRandomValues(buffer);
        // show the words
        var words = mnemonic.toMnemonic(data);
        DOM.phrase.val(words);
        // show the entropy
        var entropyHex = uint8ArrayToHex(data);
        DOM.entropy.val(entropyHex);
        // ensure entropy fields are consistent with what is being displayed
        DOM.entropyMnemonicLength.val("raw");
        return words;
    }

    function calcBip32RootKeyFromSeed(phrase, passphrase) {
        seed = mnemonic.toSeed(phrase, passphrase);
        bip32RootKey = libs.bitcoin.HDNode.fromSeedHex(seed, network);
        if(isGRS())
            bip32RootKey = libs.groestlcoinjs.HDNode.fromSeedHex(seed, network);

    }

    function calcBip32RootKeyFromBase58(rootKeyBase58) {
        if(isGRS()) {
            calcBip32RootKeyFromBase58GRS(rootKeyBase58);
            return;
        }
        // try parsing with various segwit network params since this extended
        // key may be from any one of them.
        if (networkHasSegwit()) {
            var n = network;
            if ("baseNetwork" in n) {
                n = libs.bitcoin.networks[n.baseNetwork];
            }
            // try parsing using base network params
            try {
                bip32RootKey = libs.bitcoin.HDNode.fromBase58(rootKeyBase58, n);
                return;
            }
            catch (e) {}
            // try parsing using p2wpkh params
            if ("p2wpkh" in n) {
                try {
                    bip32RootKey = libs.bitcoin.HDNode.fromBase58(rootKeyBase58, n.p2wpkh);
                    return;
                }
                catch (e) {}
            }
            // try parsing using p2wpkh-in-p2sh network params
            if ("p2wpkhInP2sh" in n) {
                try {
                    bip32RootKey = libs.bitcoin.HDNode.fromBase58(rootKeyBase58, n.p2wpkhInP2sh);
                    return;
                }
                catch (e) {}
            }
            // try parsing using p2wsh network params
            if ("p2wsh" in n) {
                try {
                    bip32RootKey = libs.bitcoin.HDNode.fromBase58(rootKeyBase58, n.p2wsh);
                    return;
                }
                catch (e) {}
            }
            // try parsing using p2wsh-in-p2sh network params
            if ("p2wshInP2sh" in n) {
                try {
                    bip32RootKey = libs.bitcoin.HDNode.fromBase58(rootKeyBase58, n.p2wshInP2sh);
                    return;
                }
                catch (e) {}
            }
        }
        // try the network params as currently specified
        bip32RootKey = libs.bitcoin.HDNode.fromBase58(rootKeyBase58, network);
    }

    function calcBip32RootKeyFromBase58GRS(rootKeyBase58) {
        // try parsing with various segwit network params since this extended
        // key may be from any one of them.
        if (networkHasSegwit()) {
            var n = network;
            if ("baseNetwork" in n) {
                n = libs.bitcoin.networks[n.baseNetwork];
            }
            // try parsing using base network params
            try {
                bip32RootKey = libs.groestlcoinjs.HDNode.fromBase58(rootKeyBase58, n);
                return;
            }
            catch (e) {}
            // try parsing using p2wpkh params
            if ("p2wpkh" in n) {
                try {
                    bip32RootKey = libs.groestlcoinjs.HDNode.fromBase58(rootKeyBase58, n.p2wpkh);
                    return;
                }
                catch (e) {}
            }
            // try parsing using p2wpkh-in-p2sh network params
            if ("p2wpkhInP2sh" in n) {
                try {
                    bip32RootKey = libs.groestlcoinjs.HDNode.fromBase58(rootKeyBase58, n.p2wpkhInP2sh);
                    return;
                }
                catch (e) {}
            }
        }
        // try the network params as currently specified
        bip32RootKey = libs.groestlcoinjs.HDNode.fromBase58(rootKeyBase58, network);
    }

    function calcBip32ExtendedKey(path) {
        // Check there's a root key to derive from
        if (!bip32RootKey) {
            return bip32RootKey;
        }
        var extendedKey = bip32RootKey;
        // Derive the key from the path
        var pathBits = path.split("/");
        for (var i=0; i<pathBits.length; i++) {
            var bit = pathBits[i];
            var index = parseInt(bit);
            if (isNaN(index)) {
                continue;
            }
            var hardened = bit[bit.length-1] == "'";
            var isPriv = !(extendedKey.isNeutered());
            var invalidDerivationPath = hardened && !isPriv;
            if (invalidDerivationPath) {
                extendedKey = null;
            }
            else if (hardened) {
                extendedKey = extendedKey.deriveHardened(index);
            }
            else {
                extendedKey = extendedKey.derive(index);
            }
        }
        return extendedKey;
    }

    function showValidationError(errorText) {
        DOM.feedback
            .text(errorText)
            .show();
    }

    function hideValidationError() {
        DOM.feedback
            .text("")
            .hide();
    }

    function findPhraseErrors(phrase) {
        // Preprocess the words
        phrase = mnemonic.normalizeString(phrase);
        var words = phraseToWordArray(phrase);
        // Detect blank phrase
        if (words.length == 0) {
            return "Blank mnemonic";
        }
        // Check each word
        for (var i=0; i<words.length; i++) {
            var word = words[i];
            var language = getLanguage();
            if (WORDLISTS[language].indexOf(word) == -1) {
                console.log("Finding closest match to " + word);
                var nearestWord = findNearestWord(word);
                return word + " not in wordlist, did you mean " + nearestWord + "?";
            }
        }
        // Check the words are valid
        var properPhrase = wordArrayToPhrase(words);
        var isValid = mnemonic.check(properPhrase);
        if (!isValid) {
            return "Invalid mnemonic";
        }
        return false;
    }

    function validateRootKey(rootKeyBase58) {
        if(isGRS())
            return validateRootKeyGRS(rootKeyBase58);

        // try various segwit network params since this extended key may be from
        // any one of them.
        if (networkHasSegwit()) {
            var n = network;
            if ("baseNetwork" in n) {
                n = libs.bitcoin.networks[n.baseNetwork];
            }
            // try parsing using base network params
            try {
                libs.bitcoin.HDNode.fromBase58(rootKeyBase58, n);
                return "";
            }
            catch (e) {}
            // try parsing using p2wpkh params
            if ("p2wpkh" in n) {
                try {
                    libs.bitcoin.HDNode.fromBase58(rootKeyBase58, n.p2wpkh);
                    return "";
                }
                catch (e) {}
            }
            // try parsing using p2wpkh-in-p2sh network params
            if ("p2wpkhInP2sh" in n) {
                try {
                    libs.bitcoin.HDNode.fromBase58(rootKeyBase58, n.p2wpkhInP2sh);
                    return "";
                }
                catch (e) {}
            }
            // try parsing using p2wsh network params
            if ("p2wsh" in n) {
                try {
                    libs.bitcoin.HDNode.fromBase58(rootKeyBase58, n.p2wsh);
                    return "";
                }
                catch (e) {}
            }
            // try parsing using p2wsh-in-p2sh network params
            if ("p2wshInP2sh" in n) {
                try {
                    libs.bitcoin.HDNode.fromBase58(rootKeyBase58, n.p2wshInP2sh);
                    return "";
                }
                catch (e) {}
            }
        }
        // try the network params as currently specified
        try {
            libs.bitcoin.HDNode.fromBase58(rootKeyBase58, network);
        }
        catch (e) {
            return "Invalid root key";
        }
        return "";
    }

    function validateRootKeyGRS(rootKeyBase58) {
        // try various segwit network params since this extended key may be from
        // any one of them.
        if (networkHasSegwit()) {
            var n = network;
            if ("baseNetwork" in n) {
                n = libs.bitcoin.networks[n.baseNetwork];
            }
            // try parsing using base network params
            try {
                libs.groestlcoinjs.HDNode.fromBase58(rootKeyBase58, n);
                return "";
            }
            catch (e) {}
            // try parsing using p2wpkh params
            if ("p2wpkh" in n) {
                try {
                    libs.groestlcoinjs.HDNode.fromBase58(rootKeyBase58, n.p2wpkh);
                    return "";
                }
                catch (e) {}
            }
            // try parsing using p2wpkh-in-p2sh network params
            if ("p2wpkhInP2sh" in n) {
                try {
                    libs.groestlcoinjs.HDNode.fromBase58(rootKeyBase58, n.p2wpkhInP2sh);
                    return "";
                }
                catch (e) {}
            }
        }
        // try the network params as currently specified
        try {
            libs.groestlcoinjs.HDNode.fromBase58(rootKeyBase58, network);
        }
        catch (e) {
            return "Invalid root key";
        }
        return "";
    }

    function getDerivationPath() {
        if (bip44TabSelected()) {
            var purpose = parseIntNoNaN(DOM.bip44purpose.val(), 44);
            var coin = parseIntNoNaN(DOM.bip44coin.val(), 0);
            var account = parseIntNoNaN(DOM.bip44account.val(), 0);
            var change = parseIntNoNaN(DOM.bip44change.val(), 0);
            var path = "m/";
            path += purpose + "'/";
            path += coin + "'/";
            path += account + "'/";
            path += change;
            DOM.bip44path.val(path);
            var derivationPath = DOM.bip44path.val();
            console.log("Using derivation path from BIP44 tab: " + derivationPath);
            return derivationPath;
        }
        else if (bip49TabSelected()) {
            var purpose = parseIntNoNaN(DOM.bip49purpose.val(), 49);
            var coin = parseIntNoNaN(DOM.bip49coin.val(), 0);
            var account = parseIntNoNaN(DOM.bip49account.val(), 0);
            var change = parseIntNoNaN(DOM.bip49change.val(), 0);
            var path = "m/";
            path += purpose + "'/";
            path += coin + "'/";
            path += account + "'/";
            path += change;
            DOM.bip49path.val(path);
            var derivationPath = DOM.bip49path.val();
            console.log("Using derivation path from BIP49 tab: " + derivationPath);
            return derivationPath;
        }
        else if (bip84TabSelected()) {
            var purpose = parseIntNoNaN(DOM.bip84purpose.val(), 84);
            var coin = parseIntNoNaN(DOM.bip84coin.val(), 0);
            var account = parseIntNoNaN(DOM.bip84account.val(), 0);
            var change = parseIntNoNaN(DOM.bip84change.val(), 0);
            var path = "m/";
            path += purpose + "'/";
            path += coin + "'/";
            path += account + "'/";
            path += change;
            DOM.bip84path.val(path);
            var derivationPath = DOM.bip84path.val();
            console.log("Using derivation path from BIP84 tab: " + derivationPath);
            return derivationPath;
        }
        else if (bip32TabSelected()) {
            var derivationPath = DOM.bip32path.val();
            console.log("Using derivation path from BIP32 tab: " + derivationPath);
            return derivationPath;
        }
        else if (bip141TabSelected()) {
            var derivationPath = DOM.bip141path.val();
            console.log("Using derivation path from BIP141 tab: " + derivationPath);
            return derivationPath;
        }
        else {
            console.log("Unknown derivation path");
        }
    }

    function findDerivationPathErrors(path) {
        // TODO is not perfect but is better than nothing
        // Inspired by
        // https://github.com/bitcoin/bips/blob/master/bip-0032.mediawiki#test-vectors
        // and
        // https://github.com/bitcoin/bips/blob/master/bip-0032.mediawiki#extended-keys
        var maxDepth = 255; // TODO verify this!!
        var maxIndexValue = Math.pow(2, 31); // TODO verify this!!
        if (path[0] != "m") {
            return "First character must be 'm'";
        }
        if (path.length > 1) {
            if (path[1] != "/") {
                return "Separator must be '/'";
            }
            var indexes = path.split("/");
            if (indexes.length > maxDepth) {
                return "Derivation depth is " + indexes.length + ", must be less than " + maxDepth;
            }
            for (var depth = 1; depth<indexes.length; depth++) {
                var index = indexes[depth];
                var invalidChars = index.replace(/^[0-9]+'?$/g, "")
                if (invalidChars.length > 0) {
                    return "Invalid characters " + invalidChars + " found at depth " + depth;
                }
                var indexValue = parseInt(index.replace("'", ""));
                if (isNaN(depth)) {
                    return "Invalid number at depth " + depth;
                }
                if (indexValue > maxIndexValue) {
                    return "Value of " + indexValue + " at depth " + depth + " must be less than " + maxIndexValue;
                }
            }
        }
        // Check root key exists or else derivation path is useless!
        if (!bip32RootKey) {
            return "No root key";
        }
        // Check no hardened derivation path when using xpub keys
        var hardenedPath = path.indexOf("'") > -1;
        var hardenedAddresses = bip32TabSelected() && DOM.hardenedAddresses.prop("checked");
        var hardened = hardenedPath || hardenedAddresses;
        var isXpubkey = bip32RootKey.isNeutered();
        if (hardened && isXpubkey) {
            return "Hardened derivation path is invalid with xpub key";
        }
        return false;
    }

    function isGRS() {
        return networks[DOM.network.val()].name == "GRS - Groestlcoin" || networks[DOM.network.val()].name == "GRS - Groestlcoin Testnet";
    }

    function isELA() {
        return networks[DOM.network.val()].name == "ELA - Elastos"
    }

    function displayBip44Info() {
        // Get the derivation path for the account
        var purpose = parseIntNoNaN(DOM.bip44purpose.val(), 44);
        var coin = parseIntNoNaN(DOM.bip44coin.val(), 0);
        var account = parseIntNoNaN(DOM.bip44account.val(), 0);
        var path = "m/";
        path += purpose + "'/";
        path += coin + "'/";
        path += account + "'/";
        // Calculate the account extended keys
        var accountExtendedKey = calcBip32ExtendedKey(path);
        var accountXprv = accountExtendedKey.toBase58();
        var accountXpub = accountExtendedKey.neutered().toBase58();

        // Display the extended keys
        DOM.bip44accountXprv.val(accountXprv);
        DOM.bip44accountXpub.val(accountXpub);

        if (isELA()) {
            displayBip44InfoForELA();
        }
    }

    function displayBip49Info() {
        // Get the derivation path for the account
        var purpose = parseIntNoNaN(DOM.bip49purpose.val(), 49);
        var coin = parseIntNoNaN(DOM.bip49coin.val(), 0);
        var account = parseIntNoNaN(DOM.bip49account.val(), 0);
        var path = "m/";
        path += purpose + "'/";
        path += coin + "'/";
        path += account + "'/";
        // Calculate the account extended keys
        var accountExtendedKey = calcBip32ExtendedKey(path);
        var accountXprv = accountExtendedKey.toBase58();
        var accountXpub = accountExtendedKey.neutered().toBase58();
        // Display the extended keys
        DOM.bip49accountXprv.val(accountXprv);
        DOM.bip49accountXpub.val(accountXpub);
    }

    function displayBip84Info() {
        // Get the derivation path for the account
        var purpose = parseIntNoNaN(DOM.bip84purpose.val(), 84);
        var coin = parseIntNoNaN(DOM.bip84coin.val(), 0);
        var account = parseIntNoNaN(DOM.bip84account.val(), 0);
        var path = "m/";
        path += purpose + "'/";
        path += coin + "'/";
        path += account + "'/";
        // Calculate the account extended keys
        var accountExtendedKey = calcBip32ExtendedKey(path);
        var accountXprv = accountExtendedKey.toBase58();
        var accountXpub = accountExtendedKey.neutered().toBase58();
        // Display the extended keys
        DOM.bip84accountXprv.val(accountXprv);
        DOM.bip84accountXpub.val(accountXpub);
    }

    function displayBip32Info() {
        // Display the key
        DOM.seed.val(seed);
        var rootKey = bip32RootKey.toBase58();
        DOM.rootKey.val(rootKey);
        var xprvkeyB58 = "NA";
        if (!bip32ExtendedKey.isNeutered()) {
            xprvkeyB58 = bip32ExtendedKey.toBase58();
        }
        var extendedPrivKey = xprvkeyB58;
        DOM.extendedPrivKey.val(extendedPrivKey);
        var extendedPubKey = bip32ExtendedKey.neutered().toBase58();
        DOM.extendedPubKey.val(extendedPubKey);
        // Display the addresses and privkeys
        clearAddressesList();
        var initialAddressCount = parseInt(DOM.rowsToAdd.val());
        displayAddresses(0, initialAddressCount);

        if (isELA()) {
            displayBip32InfoForELA();
        }
    }

    function displayAddresses(start, total) {
        generationProcesses.push(new (function() {

            var rows = [];

            this.stop = function() {
                for (var i=0; i<rows.length; i++) {
                    rows[i].shouldGenerate = false;
                }
                hidePending();
            }

            for (var i=0; i<total; i++) {
                var index = i + start;
                var isLast = i == total - 1;
                rows.push(new TableRow(index, isLast));
            }

        })());
    }

    function segwitSelected() {
        return bip49TabSelected() || bip84TabSelected() || bip141TabSelected();
    }

    function p2wpkhSelected() {
        return bip84TabSelected() ||
                bip141TabSelected() && DOM.bip141semantics.val() == "p2wpkh";
    }

    function p2wpkhInP2shSelected() {
        return bip49TabSelected() ||
            (bip141TabSelected() && DOM.bip141semantics.val() == "p2wpkh-p2sh");
    }

    function p2wshSelected() {
        return bip141TabSelected() && DOM.bip141semantics.val() == "p2wsh";
    }

    function p2wshInP2shSelected() {
        return (bip141TabSelected() && DOM.bip141semantics.val() == "p2wsh-p2sh");
    }

    function TableRow(index, isLast) {

        var self = this;
        this.shouldGenerate = true;
        var useHardenedAddresses = DOM.hardenedAddresses.prop("checked");
        var useBip38 = DOM.useBip38.prop("checked");
        var bip38password = DOM.bip38Password.val();
        var isSegwit = segwitSelected();
        var segwitAvailable = networkHasSegwit();
        var isP2wpkh = p2wpkhSelected();
        var isP2wpkhInP2sh = p2wpkhInP2shSelected();
        var isP2wsh = p2wshSelected();
        var isP2wshInP2sh = p2wshInP2shSelected();

        function init() {
            calculateValues();
        }

        function calculateValues() {
            setTimeout(function() {
                if (!self.shouldGenerate) {
                    return;
                }
                // derive HDkey for this row of the table
                var key = "NA";
                if (useHardenedAddresses) {
                    key = bip32ExtendedKey.deriveHardened(index);
                }
                else {
                    key = bip32ExtendedKey.derive(index);
                }
                // bip38 requires uncompressed keys
                // see https://github.com/iancoleman/bip39/issues/140#issuecomment-352164035
                var keyPair = key.keyPair;
                var useUncompressed = useBip38;
                if (useUncompressed) {
                    keyPair = new libs.bitcoin.ECPair(keyPair.d, null, { network: network, compressed: false });
                    if(isGRS())
                        keyPair = new libs.groestlcoinjs.ECPair(keyPair.d, null, { network: network, compressed: false });

                }
                // get address
                var address = keyPair.getAddress().toString();
                // get privkey
                var hasPrivkey = !key.isNeutered();
                var privkey = "NA";
                if (hasPrivkey) {
                    privkey = keyPair.toWIF();
                    // BIP38 encode private key if required
                    if (useBip38) {
                        if(isGRS())
                            privkey = libs.groestlcoinjsBip38.encrypt(keyPair.d.toBuffer(), false, bip38password, function(p) {
                                console.log("Progressed " + p.percent.toFixed(1) + "% for index " + index);
                            }, null, networks[DOM.network.val()].name.includes("Testnet"));
                        else
                            privkey = libs.bip38.encrypt(keyPair.d.toBuffer(), false, bip38password, function(p) {
                                console.log("Progressed " + p.percent.toFixed(1) + "% for index " + index);
                            });
                    }
                }
                // get pubkey
                var pubkey = keyPair.getPublicKeyBuffer().toString('hex');
                var indexText = getDerivationPath() + "/" + index;
                if (useHardenedAddresses) {
                    indexText = indexText + "'";
                }
                // Ethereum values are different
                if (networkIsEthereum()) {
                    var pubkeyBuffer = keyPair.getPublicKeyBuffer();
                    var ethPubkey = libs.ethUtil.importPublic(pubkeyBuffer);
                    var addressBuffer = libs.ethUtil.publicToAddress(ethPubkey);
                    var hexAddress = addressBuffer.toString('hex');
                    var checksumAddress = libs.ethUtil.toChecksumAddress(hexAddress);
                    address = libs.ethUtil.addHexPrefix(checksumAddress);
                    pubkey = libs.ethUtil.addHexPrefix(pubkey);
                    if (hasPrivkey) {
                        privkey = libs.ethUtil.bufferToHex(keyPair.d.toBuffer(32));
                    }
                }
                //TRX is different
                if (networks[DOM.network.val()].name == "TRX - Tron") {
                    keyPair = new libs.bitcoin.ECPair(keyPair.d, null, { network: network, compressed: false });
                    var pubkeyBuffer = keyPair.getPublicKeyBuffer();
                    var ethPubkey = libs.ethUtil.importPublic(pubkeyBuffer);
                    var addressBuffer = libs.ethUtil.publicToAddress(ethPubkey);
                    address = libs.bitcoin.address.toBase58Check(addressBuffer, 0x41);
                    if (hasPrivkey) {
                        privkey = keyPair.d.toBuffer().toString('hex');
                    }
                }

                // RSK values are different
                if (networkIsRsk()) {
                    var pubkeyBuffer = keyPair.getPublicKeyBuffer();
                    var ethPubkey = libs.ethUtil.importPublic(pubkeyBuffer);
                    var addressBuffer = libs.ethUtil.publicToAddress(ethPubkey);
                    var hexAddress = addressBuffer.toString('hex');
                    // Use chainId based on selected network
                    // Ref: https://developers.rsk.co/rsk/architecture/account-based/#chainid
                    var chainId;
                    var rskNetworkName = networks[DOM.network.val()].name;
                    switch (rskNetworkName) {
                        case "R-BTC - RSK":
                            chainId = 30;
                            break;
                        case "tR-BTC - RSK Testnet":
                            chainId = 31;
                            break;
                        default:
                            chainId = null;
                    }
                    var checksumAddress = toChecksumAddressForRsk(hexAddress, chainId);
                    address = libs.ethUtil.addHexPrefix(checksumAddress);
                    pubkey = libs.ethUtil.addHexPrefix(pubkey);
                    if (hasPrivkey) {
                        privkey = libs.ethUtil.bufferToHex(keyPair.d.toBuffer());
                    }
                }

                // Handshake values are different
                if (networks[DOM.network.val()].name == "HNS - Handshake") {
                    var ring = libs.handshake.KeyRing.fromPublic(keyPair.getPublicKeyBuffer())
                    address = ring.getAddress().toString();
                }

                // Stellar is different
                if (networks[DOM.network.val()].name == "XLM - Stellar") {
                    var purpose = parseIntNoNaN(DOM.bip44purpose.val(), 44);
                    var coin = parseIntNoNaN(DOM.bip44coin.val(), 0);
                    var path = "m/";
                        path += purpose + "'/";
                        path += coin + "'/" + index + "'";
                    var keypair = libs.stellarUtil.getKeypair(path, seed);
                    indexText = path;
                    privkey = keypair.secret();
                    pubkey = address = keypair.publicKey();
                }

                // Nano currency
                if (networks[DOM.network.val()].name == "NANO - Nano") {
                    var nanoKeypair = libs.nanoUtil.getKeypair(index, seed);
                    privkey = nanoKeypair.privKey;
                    pubkey = nanoKeypair.pubKey;
                    address = nanoKeypair.address;
                }

                if ((networks[DOM.network.val()].name == "NAS - Nebulas")) {
                    var privKeyBuffer = keyPair.d.toBuffer(32);
                    var nebulasAccount = libs.nebulas.Account.NewAccount();
                    nebulasAccount.setPrivateKey(privKeyBuffer);
                    address = nebulasAccount.getAddressString();
                    privkey = nebulasAccount.getPrivateKeyString();
                    pubkey = nebulasAccount.getPublicKeyString();
                }
                // Ripple values are different
                if (networks[DOM.network.val()].name == "XRP - Ripple") {
                    privkey = convertRipplePriv(privkey);
                    address = convertRippleAdrr(address);
                }
                // Jingtum values are different
                if (networks[DOM.network.val()].name == "SWTC - Jingtum") {
                    privkey = convertJingtumPriv(privkey);
                    address = convertJingtumAdrr(address);
                }
                // CasinoCoin values are different
                if (networks[DOM.network.val()].name == "CSC - CasinoCoin") {
                    privkey = convertCasinoCoinPriv(privkey);
                    address = convertCasinoCoinAdrr(address);
                }
                // Bitcoin Cash address format may vary
                if (networks[DOM.network.val()].name == "BCH - Bitcoin Cash") {
                    var bchAddrType = DOM.bitcoinCashAddressType.filter(":checked").val();
                    if (bchAddrType == "cashaddr") {
                        address = libs.bchaddr.toCashAddress(address);
                    }
                    else if (bchAddrType == "bitpay") {
                        address = libs.bchaddr.toBitpayAddress(address);
                    }
                }
                 // Bitcoin Cash address format may vary
                 if (networks[DOM.network.val()].name == "SLP - Simple Ledger Protocol") {
                     var bchAddrType = DOM.bitcoinCashAddressType.filter(":checked").val();
                     if (bchAddrType == "cashaddr") {
                         address = libs.bchaddrSlp.toSlpAddress(address);
                     }
                 }

                // ZooBC address format may vary
                if (networks[DOM.network.val()].name == "ZBC - ZooBlockchain") {

                    var purpose = parseIntNoNaN(DOM.bip44purpose.val(), 44);
                    var coin = parseIntNoNaN(DOM.bip44coin.val(), 0);
                    var path = "m/";
                        path += purpose + "'/";
                        path += coin + "'/" + index + "'";
                    var result = libs.zoobcUtil.getKeypair(path, seed);

                    let publicKey = result.pubKey.slice(1, 33);
                    let privateKey = result.key;

                    privkey = privateKey.toString('hex');
                    pubkey = publicKey.toString('hex');

                    indexText = path;
                    address = libs.zoobcUtil.getZBCAddress(publicKey, 'ZBC');
                }

                // Segwit addresses are different
                if (isSegwit) {
                    if (!segwitAvailable) {
                        return;
                    }
                    if (isP2wpkh) {
                        var keyhash = libs.bitcoin.crypto.hash160(key.getPublicKeyBuffer());
                        var scriptpubkey = libs.bitcoin.script.witnessPubKeyHash.output.encode(keyhash);
                        address = libs.bitcoin.address.fromOutputScript(scriptpubkey, network)
                    }
                    else if (isP2wpkhInP2sh) {
                        var keyhash = libs.bitcoin.crypto.hash160(key.getPublicKeyBuffer());
                        var scriptsig = libs.bitcoin.script.witnessPubKeyHash.output.encode(keyhash);
                        var addressbytes = libs.bitcoin.crypto.hash160(scriptsig);
                        var scriptpubkey = libs.bitcoin.script.scriptHash.output.encode(addressbytes);
                        address = libs.bitcoin.address.fromOutputScript(scriptpubkey, network)
                    }
                    else if (isP2wsh) {
                        // https://github.com/libs.bitcoinjs-lib/blob/v3.3.2/test/integration/addresses.js#L71
                        // This is a 1-of-1
                        var witnessScript = libs.bitcoin.script.multisig.output.encode(1, [key.getPublicKeyBuffer()]);
                        var scriptPubKey = libs.bitcoin.script.witnessScriptHash.output.encode(libs.bitcoin.crypto.sha256(witnessScript));
                        address = libs.bitcoin.address.fromOutputScript(scriptPubKey, network);
                    }
                    else if (isP2wshInP2sh) {
                        // https://github.com/libs.bitcoinjs-lib/blob/v3.3.2/test/integration/transactions.js#L183
                        // This is a 1-of-1
                        var witnessScript = libs.bitcoin.script.multisig.output.encode(1, [key.getPublicKeyBuffer()]);
                        var redeemScript = libs.bitcoin.script.witnessScriptHash.output.encode(libs.bitcoin.crypto.sha256(witnessScript));
                        var scriptPubKey = libs.bitcoin.script.scriptHash.output.encode(libs.bitcoin.crypto.hash160(redeemScript));
                        address = libs.bitcoin.address.fromOutputScript(scriptPubKey, network)
                    }
                }

                if ((networks[DOM.network.val()].name == "CRW - Crown")) {
                    address = libs.bitcoin.networks.crown.toNewAddress(address);
                }

              if (networks[DOM.network.val()].name == "EOS - EOSIO") {
                    address = ""
                    pubkey = EOSbufferToPublic(keyPair.getPublicKeyBuffer());
                    privkey = EOSbufferToPrivate(keyPair.d.toBuffer(32));
                }

                if (networks[DOM.network.val()].name == "FIO - Foundation for Interwallet Operability") {
                    address = ""
                    pubkey = FIObufferToPublic(keyPair.getPublicKeyBuffer());
                    privkey = FIObufferToPrivate(keyPair.d.toBuffer(32));
                }

                if (networks[DOM.network.val()].name == "ATOM - Cosmos Hub") {
                    const hrp = "cosmos";
                    address = CosmosBufferToAddress(keyPair.getPublicKeyBuffer(), hrp);
                    pubkey = CosmosBufferToPublic(keyPair.getPublicKeyBuffer(), hrp);
                    privkey = keyPair.d.toBuffer().toString("base64");
                }

<<<<<<< HEAD
                if (networks[DOM.network.val()].name == "LUNA - Terra") {
                    const hrp = "terra";
                    address = CosmosBufferToAddress(keyPair.getPublicKeyBuffer(), hrp);
                    pubkey = keyPair.getPublicKeyBuffer().toString("hex");
                    privkey = keyPair.d.toBuffer().toString("hex");
                }

                //Groestlcoin Addresses are different
=======
                if (networks[DOM.network.val()].name == "IOV - Starname") {
                  const hrp = "star";
                  address = CosmosBufferToAddress(keyPair.getPublicKeyBuffer(), hrp);
                  pubkey = CosmosBufferToPublic(keyPair.getPublicKeyBuffer(), hrp);
                  privkey = keyPair.d.toBuffer().toString("base64");
                }

              //Groestlcoin Addresses are different
>>>>>>> a636b246
                if(isGRS()) {

                    if (isSegwit) {
                        if (!segwitAvailable) {
                            return;
                        }
                        if (isP2wpkh) {
                            address = libs.groestlcoinjs.address.fromOutputScript(scriptpubkey, network)
                        }
                        else if (isP2wpkhInP2sh) {
                            address = libs.groestlcoinjs.address.fromOutputScript(scriptpubkey, network)
                        }
                    }
                    //non-segwit addresses are handled by using groestlcoinjs for bip32RootKey
                }

                if (isELA()) {
                    let elaAddress = calcAddressForELA(
                        seed,
                        parseIntNoNaN(DOM.bip44coin.val(), 0),
                        parseIntNoNaN(DOM.bip44account.val(), 0),
                        parseIntNoNaN(DOM.bip44change.val(), 0),
                        index
                    );
                    address = elaAddress.address;
                    privkey = elaAddress.privateKey;
                    pubkey = elaAddress.publicKey;
                }

                addAddressToList(indexText, address, pubkey, privkey);
                if (isLast) {
                    hidePending();
                    updateCsv();
                }
            }, 50)
        }

        init();

    }

    function showMore() {
        var rowsToAdd = parseInt(DOM.rowsToAdd.val());
        if (isNaN(rowsToAdd)) {
            rowsToAdd = 20;
            DOM.rowsToAdd.val("20");
        }
        var start = parseInt(DOM.moreRowsStartIndex.val())
        if (isNaN(start)) {
            start = lastIndexInTable() + 1;
        }
        else {
            var newStart = start + rowsToAdd;
            DOM.moreRowsStartIndex.val(newStart);
        }
        if (rowsToAdd > 200) {
            var msg = "Generating " + rowsToAdd + " rows could take a while. ";
            msg += "Do you want to continue?";
            if (!confirm(msg)) {
                return;
            }
        }
        displayAddresses(start, rowsToAdd);
    }

    function clearDisplay() {
        clearAddressesList();
        clearKeys();
        hideValidationError();
    }

    function clearAddressesList() {
        DOM.addresses.empty();
        DOM.csv.val("");
        stopGenerating();
    }

    function stopGenerating() {
        while (generationProcesses.length > 0) {
            var generation = generationProcesses.shift();
            generation.stop();
        }
    }

    function clearKeys() {
        clearRootKey();
        clearDerivedKeys();
    }

    function clearRootKey() {
        DOM.rootKey.val("");
    }

    function clearDerivedKeys() {
        DOM.extendedPrivKey.val("");
        DOM.extendedPubKey.val("");
        DOM.bip44accountXprv.val("");
        DOM.bip44accountXpub.val("");
    }

    function addAddressToList(indexText, address, pubkey, privkey) {
        var row = $(addressRowTemplate.html());
        // Elements
        var indexCell = row.find(".index span");
        var addressCell = row.find(".address span");
        var pubkeyCell = row.find(".pubkey span");
        var privkeyCell = row.find(".privkey span");
        // Content
        indexCell.text(indexText);
        addressCell.text(address);
        pubkeyCell.text(pubkey);
        privkeyCell.text(privkey);
        // Visibility
        if (!showIndex) {
            indexCell.addClass("invisible");
        }
        if (!showAddress) {
            addressCell.addClass("invisible");
        }
        if (!showPubKey) {
            pubkeyCell.addClass("invisible");
        }
        if (!showPrivKey) {
            privkeyCell.addClass("invisible");
        }
        DOM.addresses.append(row);
        var rowShowQrEls = row.find("[data-show-qr]");
        setQrEvents(rowShowQrEls);
    }

    function hasStrongRandom() {
        return 'crypto' in window && window['crypto'] !== null;
    }

    function disableForms() {
        $("form").on("submit", function(e) {
            e.preventDefault();
        });
    }

    function parseIntNoNaN(val, defaultVal) {
        var v = parseInt(val);
        if (isNaN(v)) {
            return defaultVal;
        }
        return v;
    }

    function showPending() {
        DOM.feedback
            .text("Calculating...")
            .show();
    }

    function findNearestWord(word) {
        var language = getLanguage();
        var words = WORDLISTS[language];
        var minDistance = 99;
        var closestWord = words[0];
        for (var i=0; i<words.length; i++) {
            var comparedTo = words[i];
            if (comparedTo.indexOf(word) == 0) {
                return comparedTo;
            }
            var distance = libs.levenshtein.get(word, comparedTo);
            if (distance < minDistance) {
                closestWord = comparedTo;
                minDistance = distance;
            }
        }
        return closestWord;
    }

    function hidePending() {
        DOM.feedback
            .text("")
            .hide();
    }

    function populateNetworkSelect() {
        for (var i=0; i<networks.length; i++) {
            var network = networks[i];
            var option = $("<option>");
            option.attr("value", i);
            option.text(network.name);
            if (network.name == "BTC - Bitcoin") {
                option.prop("selected", true);
            }
            DOM.phraseNetwork.append(option);
        }
    }

    function populateClientSelect() {
        for (var i=0; i<clients.length; i++) {
            var client = clients[i];
            var option = $("<option>");
            option.attr("value", i);
            option.text(client.name);
            DOM.bip32Client.append(option);
        }
    }

    function getLanguage() {
        var defaultLanguage = "english";
        // Try to get from existing phrase
        var language = getLanguageFromPhrase();
        // Try to get from url if not from phrase
        if (language.length == 0) {
            language = getLanguageFromUrl();
        }
        // Default to English if no other option
        if (language.length == 0) {
            language = defaultLanguage;
        }
        return language;
    }

    function getLanguageFromPhrase(phrase) {
        // Check if how many words from existing phrase match a language.
        var language = "";
        if (!phrase) {
            phrase = DOM.phrase.val();
        }
        if (phrase.length > 0) {
            var words = phraseToWordArray(phrase);
            var languageMatches = {};
            for (l in WORDLISTS) {
                // Track how many words match in this language
                languageMatches[l] = 0;
                for (var i=0; i<words.length; i++) {
                    var wordInLanguage = WORDLISTS[l].indexOf(words[i]) > -1;
                    if (wordInLanguage) {
                        languageMatches[l]++;
                    }
                }
                // Find languages with most word matches.
                // This is made difficult due to commonalities between Chinese
                // simplified vs traditional.
                var mostMatches = 0;
                var mostMatchedLanguages = [];
                for (var l in languageMatches) {
                    var numMatches = languageMatches[l];
                    if (numMatches > mostMatches) {
                        mostMatches = numMatches;
                        mostMatchedLanguages = [l];
                    }
                    else if (numMatches == mostMatches) {
                        mostMatchedLanguages.push(l);
                    }
                }
            }
            if (mostMatchedLanguages.length > 0) {
                // Use first language and warn if multiple detected
                language = mostMatchedLanguages[0];
                if (mostMatchedLanguages.length > 1) {
                    console.warn("Multiple possible languages");
                    console.warn(mostMatchedLanguages);
                }
            }
        }
        return language;
    }

    function getLanguageFromUrl() {
        for (var language in WORDLISTS) {
            if (window.location.hash.indexOf(language) > -1) {
                return language;
            }
        }
        return "";
    }

    function setMnemonicLanguage() {
        var language = getLanguage();
        // Load the bip39 mnemonic generator for this language if required
        if (!(language in mnemonics)) {
            mnemonics[language] = new Mnemonic(language);
        }
        mnemonic = mnemonics[language];
    }

    function convertPhraseToNewLanguage() {
        var oldLanguage = getLanguageFromPhrase();
        var newLanguage = getLanguageFromUrl();
        var oldPhrase = DOM.phrase.val();
        var oldWords = phraseToWordArray(oldPhrase);
        var newWords = [];
        for (var i=0; i<oldWords.length; i++) {
            var oldWord = oldWords[i];
            var index = WORDLISTS[oldLanguage].indexOf(oldWord);
            var newWord = WORDLISTS[newLanguage][index];
            newWords.push(newWord);
        }
        newPhrase = wordArrayToPhrase(newWords);
        return newPhrase;
    }

    // TODO look at jsbip39 - mnemonic.splitWords
    function phraseToWordArray(phrase) {
        var words = phrase.split(/\s/g);
        var noBlanks = [];
        for (var i=0; i<words.length; i++) {
            var word = words[i];
            if (word.length > 0) {
                noBlanks.push(word);
            }
        }
        return noBlanks;
    }

    // TODO look at jsbip39 - mnemonic.joinWords
    function wordArrayToPhrase(words) {
        var phrase = words.join(" ");
        var language = getLanguageFromPhrase(phrase);
        if (language == "japanese") {
            phrase = words.join("\u3000");
        }
        return phrase;
    }

    function writeSplitPhrase(phrase) {
        var wordCount = phrase.split(/\s/g).length;
        var left=[];
        for (var i=0;i<wordCount;i++) left.push(i);
        var group=[[],[],[]],
            groupI=-1;
        var seed = Math.abs(sjcl.hash.sha256.hash(phrase)[0])% 2147483647;
        while (left.length>0) {
            groupI=(groupI+1)%3;
            seed = seed * 16807 % 2147483647;
            var selected=Math.floor(left.length*(seed - 1) / 2147483646);
            group[groupI].push(left[selected]);
            left.splice(selected,1);
        }
        var cards=[phrase.split(/\s/g),phrase.split(/\s/g),phrase.split(/\s/g)];
        for (var i=0;i<3;i++) {
            for (var ii=0;ii<wordCount/3;ii++) cards[i][group[i][ii]]='XXXX';
            cards[i]='Card '+(i+1)+': '+wordArrayToPhrase(cards[i]);
        }
        DOM.phraseSplit.val(cards.join("\r\n"));
        var triesPerSecond=10000000000;
        var hackTime=Math.pow(2,wordCount*10/3)/triesPerSecond;
        var displayRedText = false;
        if (hackTime<1) {
            hackTime="<1 second";
            displayRedText = true;
        } else if (hackTime<86400) {
            hackTime=Math.floor(hackTime)+" seconds";
            displayRedText = true;
        } else if(hackTime<31557600) {
            hackTime=Math.floor(hackTime/86400)+" days";
            displayRedText = true;
        } else {
            hackTime=Math.floor(hackTime/31557600)+" years";
        }
        DOM.phraseSplitWarn.html("Time to hack with only one card: "+hackTime);
        if (displayRedText) {
            DOM.phraseSplitWarn.addClass("text-danger");
        } else {
            DOM.phraseSplitWarn.removeClass("text-danger");
        }
    }

    function isUsingOwnEntropy() {
        return DOM.useEntropy.prop("checked");
    }

    function setMnemonicFromEntropy() {
        clearEntropyFeedback();
        // Get entropy value
        var entropyStr = DOM.entropy.val();
        // Work out minimum base for entropy
        var entropy = null;
        if (entropyTypeAutoDetect) {
            entropy = Entropy.fromString(entropyStr);
        }
        else {
            let base = DOM.entropyTypeInputs.filter(":checked").val();
            entropy = Entropy.fromString(entropyStr, base);
        }
        if (entropy.binaryStr.length == 0) {
            return;
        }
        // Show entropy details
        showEntropyFeedback(entropy);
        // Use entropy hash if not using raw entropy
        var bits = entropy.binaryStr;
        var mnemonicLength = DOM.entropyMnemonicLength.val();
        if (mnemonicLength != "raw") {
            // Get bits by hashing entropy with SHA256
            var hash = sjcl.hash.sha256.hash(entropy.cleanStr);
            var hex = sjcl.codec.hex.fromBits(hash);
            bits = libs.BigInteger.BigInteger.parse(hex, 16).toString(2);
            while (bits.length % 256 != 0) {
                bits = "0" + bits;
            }
            // Truncate hash to suit number of words
            mnemonicLength = parseInt(mnemonicLength);
            var numberOfBits = 32 * mnemonicLength / 3;
            bits = bits.substring(0, numberOfBits);
            // show warning for weak entropy override
            if (mnemonicLength / 3 * 32 > entropy.binaryStr.length) {
                DOM.entropyWeakEntropyOverrideWarning.removeClass("hidden");
            }
            else {
                DOM.entropyWeakEntropyOverrideWarning.addClass("hidden");
            }
        }
        else {
            // hide warning for weak entropy override
            DOM.entropyWeakEntropyOverrideWarning.addClass("hidden");
        }
        // Discard trailing entropy
        var bitsToUse = Math.floor(bits.length / 32) * 32;
        var start = bits.length - bitsToUse;
        var binaryStr = bits.substring(start);
        // Convert entropy string to numeric array
        var entropyArr = [];
        for (var i=0; i<binaryStr.length / 8; i++) {
            var byteAsBits = binaryStr.substring(i*8, i*8+8);
            var entropyByte = parseInt(byteAsBits, 2);
            entropyArr.push(entropyByte)
        }
        // Convert entropy array to mnemonic
        var phrase = mnemonic.toMnemonic(entropyArr);
        // Set the mnemonic in the UI
        DOM.phrase.val(phrase);
        writeSplitPhrase(phrase);
        // Show the word indexes
        showWordIndexes();
        // Show the checksum
        showChecksum();
    }

    function clearEntropyFeedback() {
        DOM.entropyCrackTime.text("...");
        DOM.entropyType.text("");
        DOM.entropyWordCount.text("0");
        DOM.entropyEventCount.text("0");
        DOM.entropyBitsPerEvent.text("0");
        DOM.entropyBits.text("0");
        DOM.entropyFiltered.html("&nbsp;");
        DOM.entropyBinary.html("&nbsp;");
    }

    function showEntropyFeedback(entropy) {
        var numberOfBits = entropy.binaryStr.length;
        var timeToCrack = "unknown";
        try {
            var z = libs.zxcvbn(entropy.base.events.join(""));
            timeToCrack = z.crack_times_display.offline_fast_hashing_1e10_per_second;
            if (z.feedback.warning != "") {
                timeToCrack = timeToCrack + " - " + z.feedback.warning;
            };
        }
        catch (e) {
            console.log("Error detecting entropy strength with zxcvbn:");
            console.log(e);
        }
        var entropyTypeStr = getEntropyTypeStr(entropy);
        DOM.entropyTypeInputs.attr("checked", false);
        DOM.entropyTypeInputs.filter("[value='" + entropyTypeStr + "']").attr("checked", true);
        var wordCount = Math.floor(numberOfBits / 32) * 3;
        var bitsPerEvent = entropy.bitsPerEvent.toFixed(2);
        var spacedBinaryStr = addSpacesEveryElevenBits(entropy.binaryStr);
        DOM.entropyFiltered.html(entropy.cleanHtml);
        DOM.entropyType.text(entropyTypeStr);
        DOM.entropyCrackTime.text(timeToCrack);
        DOM.entropyEventCount.text(entropy.base.events.length);
        DOM.entropyBits.text(numberOfBits);
        DOM.entropyWordCount.text(wordCount);
        DOM.entropyBinary.text(spacedBinaryStr);
        DOM.entropyBitsPerEvent.text(bitsPerEvent);
        // detect and warn of filtering
        var rawNoSpaces = DOM.entropy.val().replace(/\s/g, "");
        var cleanNoSpaces = entropy.cleanStr.replace(/\s/g, "");
        var isFiltered = rawNoSpaces.length != cleanNoSpaces.length;
        if (isFiltered) {
            DOM.entropyFilterWarning.removeClass('hidden');
        }
        else {
            DOM.entropyFilterWarning.addClass('hidden');
        }
    }

    function getEntropyTypeStr(entropy) {
        var typeStr = entropy.base.str;
        // Add some detail if these are cards
        if (entropy.base.asInt == 52) {
            var cardDetail = []; // array of message strings
            // Detect duplicates
            var dupes = [];
            var dupeTracker = {};
            for (var i=0; i<entropy.base.events.length; i++) {
                var card = entropy.base.events[i];
                var cardUpper = card.toUpperCase();
                if (cardUpper in dupeTracker) {
                    dupes.push(card);
                }
                dupeTracker[cardUpper] = true;
            }
            if (dupes.length > 0) {
                var dupeWord = "duplicates";
                if (dupes.length == 1) {
                    dupeWord = "duplicate";
                }
                var msg = dupes.length + " " + dupeWord + ": " + dupes.slice(0,3).join(" ");
                if (dupes.length > 3) {
                    msg += "...";
                }
                cardDetail.push(msg);
            }
            // Detect full deck
            var uniqueCards = [];
            for (var uniqueCard in dupeTracker) {
                uniqueCards.push(uniqueCard);
            }
            if (uniqueCards.length == 52) {
                cardDetail.unshift("full deck");
            }
            // Detect missing cards
            var values = "A23456789TJQK";
            var suits = "CDHS";
            var missingCards = [];
            for (var i=0; i<suits.length; i++) {
                for (var j=0; j<values.length; j++) {
                    var card = values[j] + suits[i];
                    if (!(card in dupeTracker)) {
                        missingCards.push(card);
                    }
                }
            }
            // Display missing cards if six or less, ie clearly going for full deck
            if (missingCards.length > 0 && missingCards.length <= 6) {
                var msg = missingCards.length + " missing: " + missingCards.slice(0,3).join(" ");
                if (missingCards.length > 3) {
                    msg += "...";
                }
                cardDetail.push(msg);
            }
            // Add card details to typeStr
            if (cardDetail.length > 0) {
                typeStr += " (" + cardDetail.join(", ") + ")";
            }
        }
        return typeStr;
    }

    function setQrEvents(els) {
        els.on("mouseenter", createQr);
        els.on("mouseleave", destroyQr);
        els.on("click", toggleQr);
    }

    function createQr(e) {
        var content = e.target.textContent || e.target.value;
        if (content) {
            var qrEl = libs.kjua({
                text: content,
                render: "canvas",
                size: 310,
                ecLevel: 'H',
            });
            DOM.qrImage.append(qrEl);
            if (!showQr) {
                DOM.qrHider.addClass("hidden");
            }
            else {
                DOM.qrHider.removeClass("hidden");
            }
            DOM.qrContainer.removeClass("hidden");
        }
    }

    function destroyQr() {
        DOM.qrImage.text("");
        DOM.qrContainer.addClass("hidden");
    }

    function toggleQr() {
        showQr = !showQr;
        DOM.qrHider.toggleClass("hidden");
        DOM.qrHint.toggleClass("hidden");
    }

    function bip44TabSelected() {
        return DOM.bip44tab.hasClass("active");
    }

    function bip32TabSelected() {
        return DOM.bip32tab.hasClass("active");
    }

    function networkIsEthereum() {
        var name = networks[DOM.network.val()].name;
        return (name == "ETH - Ethereum")
                    || (name == "ETC - Ethereum Classic")
                    || (name == "EWT - EnergyWeb")
                    || (name == "PIRL - Pirl")
                    || (name == "MIX - MIX")
                    || (name == "MOAC - MOAC")
                    || (name == "MUSIC - Musicoin")
                    || (name == "POA - Poa")
                    || (name == "EXP - Expanse")
                    || (name == "CLO - Callisto")
                    || (name == "DXN - DEXON")
                    || (name == "ELLA - Ellaism")
                    || (name == "ESN - Ethersocial Network")
                    || (name == "VET - VeChain")
                    || (name == "ERE - EtherCore")
                    || (name == "BSC - Binance Smart Chain")
    }

    function networkIsRsk() {
        var name = networks[DOM.network.val()].name;
        return (name == "R-BTC - RSK")
            || (name == "tR-BTC - RSK Testnet");
    }

    function networkHasSegwit() {
        var n = network;
        if ("baseNetwork" in network) {
            n = libs.bitcoin.networks[network.baseNetwork];
        }
        // check if only p2wpkh params are required
        if (p2wpkhSelected()) {
            return "p2wpkh" in n;
        }
        // check if only p2wpkh-in-p2sh params are required
        else if (p2wpkhInP2shSelected()) {
            return "p2wpkhInP2sh" in n;
        }
        // require both if it's unclear which params are required
        return "p2wpkh" in n && "p2wpkhInP2sh" in n;
    }

    function bip49TabSelected() {
        return DOM.bip49tab.hasClass("active");
    }

    function bip84TabSelected() {
        return DOM.bip84tab.hasClass("active");
    }

    function bip141TabSelected() {
        return DOM.bip141tab.hasClass("active");
    }

    function setHdCoin(coinValue) {
        DOM.bip44coin.val(coinValue);
        DOM.bip49coin.val(coinValue);
        DOM.bip84coin.val(coinValue);
    }

    function showSegwitAvailable() {
        DOM.bip49unavailable.addClass("hidden");
        DOM.bip49available.removeClass("hidden");
        DOM.bip84unavailable.addClass("hidden");
        DOM.bip84available.removeClass("hidden");
        DOM.bip141unavailable.addClass("hidden");
        DOM.bip141available.removeClass("hidden");
    }

    function showSegwitUnavailable() {
        DOM.bip49available.addClass("hidden");
        DOM.bip49unavailable.removeClass("hidden");
        DOM.bip84available.addClass("hidden");
        DOM.bip84unavailable.removeClass("hidden");
        DOM.bip141available.addClass("hidden");
        DOM.bip141unavailable.removeClass("hidden");
    }

    function adjustNetworkForSegwit() {
        // If segwit is selected the xpub/xprv prefixes need to be adjusted
        // to avoid accidentally importing BIP49 xpub to BIP44 watch only
        // wallet.
        // See https://github.com/iancoleman/bip39/issues/125
        var segwitNetworks = null;
        // if a segwit network is alread selected, need to use base network to
        // look up new parameters
        if ("baseNetwork" in network) {
            network = libs.bitcoin.networks[network.baseNetwork];
        }
        // choose the right segwit params
        if (p2wpkhSelected() && "p2wpkh" in network) {
            network = network.p2wpkh;
        }
        else if (p2wpkhInP2shSelected() && "p2wpkhInP2sh" in network) {
            network = network.p2wpkhInP2sh;
        }
        else if (p2wshSelected() && "p2wsh" in network) {
            network = network.p2wsh;
        }
        else if (p2wshInP2shSelected() && "p2wshInP2sh" in network) {
            network = network.p2wshInP2sh;
        }
    }

    function lastIndexInTable() {
        var pathText = DOM.addresses.find(".index").last().text();
        var pathBits = pathText.split("/");
        var lastBit = pathBits[pathBits.length-1];
        var lastBitClean = lastBit.replace("'", "");
        return parseInt(lastBitClean);
    }

    function uint8ArrayToHex(a) {
        var s = ""
        for (var i=0; i<a.length; i++) {
            var h = a[i].toString(16);
            while (h.length < 2) {
                h = "0" + h;
            }
            s = s + h;
        }
        return s;
    }

    function showWordIndexes() {
        var phrase = DOM.phrase.val();
        var words = phraseToWordArray(phrase);
        var wordIndexes = [];
        var language = getLanguage();
        for (var i=0; i<words.length; i++) {
            var word = words[i];
            var wordIndex = WORDLISTS[language].indexOf(word);
            wordIndexes.push(wordIndex);
        }
        var wordIndexesStr = wordIndexes.join(", ");
        DOM.entropyWordIndexes.text(wordIndexesStr);
    }

    function showChecksum() {
        var phrase = DOM.phrase.val();
        var words = phraseToWordArray(phrase);
        var checksumBitlength = words.length / 3;
        var checksum = "";
        var binaryStr = "";
        var language = getLanguage();
        for (var i=words.length-1; i>=0; i--) {
            var word = words[i];
            var wordIndex = WORDLISTS[language].indexOf(word);
            var wordBinary = wordIndex.toString(2);
            while (wordBinary.length < 11) {
                wordBinary = "0" + wordBinary;
            }
            var binaryStr = wordBinary + binaryStr;
            if (binaryStr.length >= checksumBitlength) {
                var start = binaryStr.length - checksumBitlength;
                var end = binaryStr.length;
                checksum = binaryStr.substring(start, end);
                // add spaces so the last group is 11 bits, not the first
                checksum = checksum.split("").reverse().join("")
                checksum = addSpacesEveryElevenBits(checksum);
                checksum = checksum.split("").reverse().join("")
                break;
            }
        }
        DOM.entropyChecksum.text(checksum);
    }

    function updateCsv() {
        var tableCsv = "path,address,public key,private key\n";
        var rows = DOM.addresses.find("tr");
        for (var i=0; i<rows.length; i++) {
            var row = $(rows[i]);
            var cells = row.find("td");
            for (var j=0; j<cells.length; j++) {
                var cell = $(cells[j]);
                if (!cell.children().hasClass("invisible")) {
                    tableCsv = tableCsv + cell.text();
                }
                if (j != cells.length - 1) {
                    tableCsv = tableCsv + ",";
                }
            }
            tableCsv = tableCsv + "\n";
        }
        DOM.csv.val(tableCsv);
    }

    function addSpacesEveryElevenBits(binaryStr) {
        return binaryStr.match(/.{1,11}/g).join(" ");
    }

    var networks = [
        {
            name: "AC - Asiacoin",
            onSelect: function() {
                network = libs.bitcoin.networks.asiacoin;
                setHdCoin(51);
            },
        },
        {
            name: "ACC - Adcoin",
            onSelect: function() {
                network = libs.bitcoin.networks.adcoin;
                setHdCoin(161);
            },
        },
        {
            name: "AGM - Argoneum",
            onSelect: function() {
                network = libs.bitcoin.networks.argoneum;
                setHdCoin(421);
            },
        },
        {
            name: "ARYA - Aryacoin",
            onSelect: function() {
                network = libs.bitcoin.networks.aryacoin;
                setHdCoin(357);
            },
        },
        {
            name: "ATOM - Cosmos Hub",
            onSelect: function() {
                network = libs.bitcoin.networks.bitcoin;
                setHdCoin(118);
            },
        },
        {
            name: "AUR - Auroracoin",
            onSelect: function() {
                network = libs.bitcoin.networks.auroracoin;
                setHdCoin(85);
            },
        },
        {
            name: "AXE - Axe",
            onSelect: function() {
                network = libs.bitcoin.networks.axe;
                setHdCoin(4242);
            },
        },
        {
            name: "ANON - ANON",
            onSelect: function() {
                network = libs.bitcoin.networks.anon;
                setHdCoin(220);
            },
        },
        {
            name: "BOLI - Bolivarcoin",
            onSelect: function() {
                network = libs.bitcoin.networks.bolivarcoin;
                setHdCoin(278);
            },
        },
        {
            name: "BCA - Bitcoin Atom",
            onSelect: function() {
                network = libs.bitcoin.networks.atom;
                setHdCoin(185);
            },
        },
        {
            name: "BCH - Bitcoin Cash",
            onSelect: function() {
                DOM.bitcoinCashAddressTypeContainer.removeClass("hidden");
                setHdCoin(145);
            },
        },
        {
            name: "BEET - Beetlecoin",
            onSelect: function() {
                network = libs.bitcoin.networks.beetlecoin;
                setHdCoin(800);
            },
        },
        {
            name: "BELA - Belacoin",
            onSelect: function() {
                network = libs.bitcoin.networks.belacoin;
                setHdCoin(73);
            },
        },
        {
            name: "BLK - BlackCoin",
            onSelect: function() {
                network = libs.bitcoin.networks.blackcoin;
                setHdCoin(10);
            },
        },
        {
            name: "BND - Blocknode",
            onSelect: function() {
                network = libs.bitcoin.networks.blocknode;
                setHdCoin(2941);
            },
        },
        {
            name: "tBND - Blocknode Testnet",
            onSelect: function() {
                network = libs.bitcoin.networks.blocknode_testnet;
                setHdCoin(1);
            },
        },
        {
            name: "BRIT - Britcoin",
            onSelect: function() {
                network = libs.bitcoin.networks.britcoin;
                setHdCoin(70);
            },
        },
        {
            name: "BSD - Bitsend",
            onSelect: function() {
                network = libs.bitcoin.networks.bitsend;
                setHdCoin(91);
            },
        },
        {
            name: "BST - BlockStamp",
            onSelect: function() {
                network = libs.bitcoin.networks.blockstamp;
                setHdCoin(254);
            },
        },
        {
            name: "BTA - Bata",
            onSelect: function() {
                network = libs.bitcoin.networks.bata;
                setHdCoin(89);
            },
        },
        {
            name: "BTC - Bitcoin",
            onSelect: function() {
                network = libs.bitcoin.networks.bitcoin;
                setHdCoin(0);
            },
        },
        {
            name: "BTC - Bitcoin RegTest",
            onSelect: function() {
                network = libs.bitcoin.networks.regtest;
                // Using hd coin value 1 based on bip44_coin_type
                // https://github.com/chaintope/bitcoinrb/blob/f1014406f6b8f9b4edcecedc18df70c80df06f11/lib/bitcoin/chainparams/regtest.yml
                setHdCoin(1);
            },
        },
        {
            name: "BTC - Bitcoin Testnet",
            onSelect: function() {
                network = libs.bitcoin.networks.testnet;
                setHdCoin(1);
            },
        },
        {
            name: "BITG - Bitcoin Green",
            onSelect: function() {
                network = libs.bitcoin.networks.bitcoingreen;
                setHdCoin(222);
            },
        },
        {
            name: "BTCP - Bitcoin Private",
            onSelect: function() {
                network = libs.bitcoin.networks.bitcoinprivate;
                setHdCoin(183);
            },
        },
        {
            name: "BSC - Binance Smart Chain",
            onSelect: function() {
                network = libs.bitcoin.networks.bitcoin;
                setHdCoin(60);
            },
        },
        {
            name: "BSV - BitcoinSV",
            onSelect: function() {
                network = libs.bitcoin.networks.bitcoinsv;
                setHdCoin(236);
            },
        },
        {
            name: "BTCZ - Bitcoinz",
            onSelect: function() {
                network = libs.bitcoin.networks.bitcoinz;
                setHdCoin(177);
            },
        },
        {
            name: "BTDX - BitCloud",
            onSelect: function() {
                network = libs.bitcoin.networks.bitcloud;
                setHdCoin(218);
            },
        },
        {
            name: "BTG - Bitcoin Gold",
            onSelect: function() {
                network = libs.bitcoin.networks.bgold;
                setHdCoin(156);
            },
        },
        {
            name: "BTX - Bitcore",
            onSelect: function() {
                network = libs.bitcoin.networks.bitcore;
                setHdCoin(160);
            },
        },
        {
            name: "CCN - Cannacoin",
            onSelect: function() {
                network = libs.bitcoin.networks.cannacoin;
                setHdCoin(19);
            },
        },
        {
            name: "CESC - Cryptoescudo",
            onSelect: function() {
                network = libs.bitcoin.networks.cannacoin;
                setHdCoin(111);
            },
        },
        {
            name: "CDN - Canadaecoin",
            onSelect: function() {
                network = libs.bitcoin.networks.canadaecoin;
                setHdCoin(34);
            },
        },
        {
            name: "CLAM - Clams",
            onSelect: function() {
                network = libs.bitcoin.networks.clam;
                setHdCoin(23);
            },
        },
        {
            name: "CLO - Callisto",
            segwitAvailable: false,
            onSelect: function() {
                network = libs.bitcoin.networks.bitcoin;
                setHdCoin(820);
            },
        },
        {
            name: "CLUB - Clubcoin",
            onSelect: function() {
                network = libs.bitcoin.networks.clubcoin;
                setHdCoin(79);
            },
        },
        {
            name: "CMP - Compcoin",
            onSelect: function() {
                network = libs.bitcoin.networks.compcoin;
                setHdCoin(71);
            },
        },
        {
            name: "CPU - CPUchain",
            onSelect: function() {
                network = libs.bitcoin.networks.cpuchain;
                setHdCoin(363);
            },
        },
        {
            name: "CRAVE - Crave",
            onSelect: function() {
                network = libs.bitcoin.networks.crave;
                setHdCoin(186);
            },
        },
        {
            name: "CRP - CranePay",
            onSelect: function() {
                network = libs.bitcoin.networks.cranepay;
                setHdCoin(2304);
            },
        },

        {
            name: "CRW - Crown (Legacy)",
            onSelect: function() {
                network = libs.bitcoin.networks.crown;
                setHdCoin(72);
            },
        },
        {
            name: "CRW - Crown",
            onSelect: function() {
                network = libs.bitcoin.networks.crown;
                setHdCoin(72);
            },
        },
        {
            name: "CSC - CasinoCoin",
            onSelect: function() {
                network = libs.bitcoin.networks.bitcoin;
                setHdCoin(359);
            },
        },
        {
            name: "DASH - Dash",
            onSelect: function() {
                network = libs.bitcoin.networks.dash;
                setHdCoin(5);
            },
        },
        {
            name: "DASH - Dash Testnet",
            onSelect: function() {
                network = libs.bitcoin.networks.dashtn;
                setHdCoin(1);
            },
        },
        {
            name: "DFC - Defcoin",
            onSelect: function() {
                network = libs.bitcoin.networks.defcoin;
                setHdCoin(1337);
            },
        },
        {
            name: "DGB - Digibyte",
            onSelect: function() {
                network = libs.bitcoin.networks.digibyte;
                setHdCoin(20);
            },
        },
        {
            name: "DGC - Digitalcoin",
            onSelect: function() {
                network = libs.bitcoin.networks.digitalcoin;
                setHdCoin(18);
            },
        },
        {
            name: "DMD - Diamond",
            onSelect: function() {
                network = libs.bitcoin.networks.diamond;
                setHdCoin(152);
            },
        },
        {
            name: "DNR - Denarius",
            onSelect: function() {
                network = libs.bitcoin.networks.denarius;
                setHdCoin(116);
            },
        },
        {
            name: "DOGE - Dogecoin",
            onSelect: function() {
                network = libs.bitcoin.networks.dogecoin;
                setHdCoin(3);
            },
        },
        {
            name: "DOGEt - Dogecoin Testnet",
            onSelect: function() {
                network = libs.bitcoin.networks.dogecointestnet;
                setHdCoin(1);
            },
        },
        {
            name: "DXN - DEXON",
            onSelect: function() {
                network = libs.bitcoin.networks.bitcoin;
                setHdCoin(237);
            },
        },
        {
            name: "ECN - Ecoin",
            onSelect: function() {
                network = libs.bitcoin.networks.ecoin;
                setHdCoin(115);
            },
        },
        {
            name: "EDRC - Edrcoin",
            onSelect: function() {
                network = libs.bitcoin.networks.edrcoin;
                setHdCoin(56);
            },
        },
        {
            name: "EFL - Egulden",
            onSelect: function() {
                network = libs.bitcoin.networks.egulden;
                setHdCoin(78);
            },
        },
        {
            name: "ELA - Elastos",
            onSelect: function () {
                network = libs.bitcoin.networks.elastos;
                setHdCoin(2305);
            },
        },
        {
            name: "ELLA - Ellaism",
            segwitAvailable: false,
            onSelect: function() {
                network = libs.bitcoin.networks.bitcoin;
                setHdCoin(163);
            },
        },
        {
            name: "EMC2 - Einsteinium",
            onSelect: function() {
                network = libs.bitcoin.networks.einsteinium;
                setHdCoin(41);
            },
        },
        {
            name: "ERC - Europecoin",
            onSelect: function() {
                network = libs.bitcoin.networks.europecoin;
                setHdCoin(151);
            },
        },
        {
            name: "EOS - EOSIO",
            onSelect: function() {
                network = libs.bitcoin.networks.bitcoin;
                setHdCoin(194);
            },
        },
        {
            name: "ERE - EtherCore",
            segwitAvailable: false,
            onSelect: function() {
                network = libs.bitcoin.networks.bitcoin;
                setHdCoin(466);
            },
        },
        {
            name: "ESN - Ethersocial Network",
            segwitAvailable: false,
            onSelect: function() {
                network = libs.bitcoin.networks.bitcoin;
                setHdCoin(31102);
            },
        },
        {
            name: "ETC - Ethereum Classic",
            segwitAvailable: false,
            onSelect: function() {
                network = libs.bitcoin.networks.bitcoin;
                setHdCoin(61);
            },
        },
        {
            name: "ETH - Ethereum",
            onSelect: function() {
                network = libs.bitcoin.networks.bitcoin;
                setHdCoin(60);
            },
          },
        {
            name: "EWT - EnergyWeb",
            onSelect: function() {
                network = libs.bitcoin.networks.bitcoin;
                setHdCoin(246);
            },
          },
        {
            name: "EXCL - Exclusivecoin",
            onSelect: function() {
                network = libs.bitcoin.networks.exclusivecoin;
                setHdCoin(190);
            },
        },
        {
            name: "EXCC - ExchangeCoin",
            onSelect: function() {
                network = libs.bitcoin.networks.exchangecoin;
                setHdCoin(0);
            },
        },
        {
            name: "EXP - Expanse",
            segwitAvailable: false,
            onSelect: function() {
                network = libs.bitcoin.networks.bitcoin;
                setHdCoin(40);
            },
        },
        {
            name: "FIO - Foundation for Interwallet Operability",
            onSelect: function() {
                network = libs.bitcoin.networks.bitcoin;
                setHdCoin(235);
            },
        },
        {
            name: "FIRO - Firo (Zcoin rebrand)",
            onSelect: function() {
                network = libs.bitcoin.networks.firo;
                setHdCoin(136);
            },
        },
        {
            name: "FIX - FIX",
            onSelect: function() {
                network = libs.bitcoin.networks.fix;
                setHdCoin(336);
            },
        },
        {
            name: "FIX - FIX Testnet",
            onSelect: function() {
                network = libs.bitcoin.networks.fixtestnet;
                setHdCoin(1);
            },
        },
        {
            name: "FJC - Fujicoin",
            onSelect: function() {
                network = libs.bitcoin.networks.fujicoin;
                setHdCoin(75);
            },
        },
        {
            name: "FLASH - Flashcoin",
            onSelect: function() {
                network = libs.bitcoin.networks.flashcoin;
                setHdCoin(120);
            },
        },
        {
            name: "FRST - Firstcoin",
            onSelect: function() {
                network = libs.bitcoin.networks.firstcoin;
                setHdCoin(167);
            },
        },
        {
            name: "FTC - Feathercoin",
            onSelect: function() {
                network = libs.bitcoin.networks.feathercoin;
                setHdCoin(8);
            },
        },
        {
            name: "GAME - GameCredits",
            onSelect: function() {
                network = libs.bitcoin.networks.game;
                setHdCoin(101);
            },
        },
        {
            name: "GBX - Gobyte",
            onSelect: function() {
                network = libs.bitcoin.networks.gobyte;
                setHdCoin(176);
            },
        },
        {
            name: "GCR - GCRCoin",
            onSelect: function() {
                network = libs.bitcoin.networks.gcr;
                setHdCoin(79);
            },
        },
        {
            name: "GRC - Gridcoin",
            onSelect: function() {
                network = libs.bitcoin.networks.gridcoin;
                setHdCoin(84);
            },
        },
        {
            name: "GRS - Groestlcoin",
            onSelect: function() {
                network = libs.bitcoin.networks.groestlcoin;
                setHdCoin(17);
            },
        },
        {
            name: "GRS - Groestlcoin Testnet",
            onSelect: function() {
                network = libs.bitcoin.networks.groestlcointestnet;
                setHdCoin(1);
            },
        },
        {
            name: "HNS - Handshake",
            onSelect: function() {
                setHdCoin(5353);
            },
        },
        {
            name: "HNC - Helleniccoin",
            onSelect: function() {
                network = libs.bitcoin.networks.helleniccoin;
                setHdCoin(168);
            },
        },
        {
            name: "HUSH - Hush (Legacy)",
            onSelect: function() {
                network = libs.bitcoin.networks.hush;
                setHdCoin(197);
            },
        },
        {
            name: "HUSH - Hush3",
            onSelect: function() {
                network = libs.bitcoin.networks.hush3;
                setHdCoin(197);
            },
        },
        {
            name: "INSN - Insane",
            onSelect: function() {
                network = libs.bitcoin.networks.insane;
                setHdCoin(68);
            },
        },
        {
            name: "IOP - Iop",
            onSelect: function() {
                network = libs.bitcoin.networks.iop;
                setHdCoin(66);
            },
        },
        {
            name: "IOV - Starname",
            onSelect: function() {
                network = libs.bitcoin.networks.bitcoin;
                setHdCoin(234);
            },
         },
         {
            name: "IXC - Ixcoin",
            onSelect: function() {
                network = libs.bitcoin.networks.ixcoin;
                setHdCoin(86);
            },
        },
        {
            name: "JBS - Jumbucks",
            onSelect: function() {
                network = libs.bitcoin.networks.jumbucks;
                setHdCoin(26);
            },
        },
        {
            name: "KMD - Komodo",
            bip49available: false,
            onSelect: function() {
                network = libs.bitcoin.networks.komodo;
                setHdCoin(141);
            },
        },
        {
            name: "KOBO - Kobocoin",
            bip49available: false,
            onSelect: function() {
                network = libs.bitcoin.networks.kobocoin;
                setHdCoin(196);
            },
        },
        {
            name: "LBC - Library Credits",
            onSelect: function() {
                network = libs.bitcoin.networks.lbry;
                setHdCoin(140);
            },
        },
        {
            name: "LCC - Litecoincash",
            onSelect: function() {
                network = libs.bitcoin.networks.litecoincash;
                setHdCoin(192);
            },
        },
        {
            name: "LDCN - Landcoin",
            onSelect: function() {
                network = libs.bitcoin.networks.landcoin;
                setHdCoin(63);
            },
        },
        {
            name: "LINX - Linx",
            onSelect: function() {
                network = libs.bitcoin.networks.linx;
                setHdCoin(114);
            },
        },
        {
            name: "LKR - Lkrcoin",
            segwitAvailable: false,
            onSelect: function() {
                network = libs.bitcoin.networks.lkrcoin;
                setHdCoin(557);
            },
        },
        {
            name: "LTC - Litecoin",
            onSelect: function() {
                network = libs.bitcoin.networks.litecoin;
                setHdCoin(2);
                DOM.litecoinLtubContainer.removeClass("hidden");
            },
        },
        {
            name: "LTCt - Litecoin Testnet",
            onSelect: function() {
                network = libs.bitcoin.networks.litecointestnet;
                setHdCoin(1);
                DOM.litecoinLtubContainer.removeClass("hidden");
            },
        },
        {
            name: "LTZ - LitecoinZ",
            onSelect: function() {
                network = libs.bitcoin.networks.litecoinz;
                setHdCoin(221);
            },
        },
        {
            name: "LUNA - Terra",
            onSelect: function() {
                network = libs.bitcoin.networks.bitcoin;
                setHdCoin(330);
            },
        },
        {
            name: "LYNX - Lynx",
            onSelect: function() {
                network = libs.bitcoin.networks.lynx;
                setHdCoin(191);
            },
        },
        {
            name: "MAZA - Maza",
            onSelect: function() {
                network = libs.bitcoin.networks.maza;
                setHdCoin(13);
            },
        },
        {
            name: "MEC - Megacoin",
            onSelect: function() {
                network = libs.bitcoin.networks.megacoin;
                setHdCoin(217);
            },
        },
        {
            name: "MIX - MIX",
            segwitAvailable: false,
            onSelect: function() {
                network = libs.bitcoin.networks.bitcoin;
                setHdCoin(76);
            },
        },
        {
            name: "MNX - Minexcoin",
            onSelect: function() {
                network = libs.bitcoin.networks.minexcoin;
                setHdCoin(182);
            },
        },
        {
            name: "MONA - Monacoin",
            onSelect: function() {
                network = libs.bitcoin.networks.monacoin,
                setHdCoin(22);
            },
        },
        {
            name: "MONK - Monkey Project",
            onSelect: function() {
                network = libs.bitcoin.networks.monkeyproject,
                setHdCoin(214);
            },
        },
        {
            name: "MOAC - MOAC",
            segwitAvailable: false,
            onSelect: function() {
                network = libs.bitcoin.networks.bitcoin;
                setHdCoin(314);
            },
        },
        {
            name: "MUSIC - Musicoin",
            segwitAvailable: false,
            onSelect: function() {
                network = libs.bitcoin.networks.bitcoin;
                setHdCoin(184);
            },
        },
        {
            name: "NANO - Nano",
            onSelect: function() {
                network = network = libs.nanoUtil.dummyNetwork;
                setHdCoin(165);
            },
        },
        {
            name: "NAV - Navcoin",
            onSelect: function() {
                network = libs.bitcoin.networks.navcoin;
                setHdCoin(130);
            },
        },
        {
            name: "NAS - Nebulas",
            onSelect: function() {
                network = libs.bitcoin.networks.bitcoin;
                setHdCoin(2718);
            },
        },
        {
            name: "NEBL - Neblio",
            onSelect: function() {
                network = libs.bitcoin.networks.neblio;
                setHdCoin(146);
            },
        },
        {
            name: "NEOS - Neoscoin",
            onSelect: function() {
                network = libs.bitcoin.networks.neoscoin;
                setHdCoin(25);
            },
        },
        {
            name: "NIX - NIX Platform",
            onSelect: function() {
                network = libs.bitcoin.networks.nix;
                setHdCoin(400);
            },
        },
        {
            name: "NLG - Gulden",
            onSelect: function() {
                network = libs.bitcoin.networks.gulden;
                setHdCoin(87);
            },
        },
        {
            name: "NMC - Namecoin",
            onSelect: function() {
                network = libs.bitcoin.networks.namecoin;
                setHdCoin(7);
            },
        },
        {
            name: "NRG - Energi",
            onSelect: function() {
                network = libs.bitcoin.networks.energi;
                setHdCoin(204);
            },
        },
        {
            name: "NRO - Neurocoin",
            onSelect: function() {
                network = libs.bitcoin.networks.neurocoin;
                setHdCoin(110);
            },
        },
        {
            name: "NSR - Nushares",
            onSelect: function() {
                network = libs.bitcoin.networks.nushares;
                setHdCoin(11);
            },
        },
        {
            name: "NYC - Newyorkc",
            onSelect: function() {
                network = libs.bitcoin.networks.newyorkc;
                setHdCoin(179);
            },
        },
        {
            name: "NVC - Novacoin",
            onSelect: function() {
                network = libs.bitcoin.networks.novacoin;
                setHdCoin(50);
            },
        },
        {
            name: "OK - Okcash",
            onSelect: function() {
                network = libs.bitcoin.networks.okcash;
                setHdCoin(69);
            },
        },
        {
            name: "OMNI - Omnicore",
            onSelect: function() {
                network = libs.bitcoin.networks.omnicore;
                setHdCoin(200);
            },
        },
        {
            name: "ONION - DeepOnion",
            onSelect: function() {
                network = libs.bitcoin.networks.deeponion;
                setHdCoin(305);
            },
        },
        {
            name: "ONX - Onixcoin",
            onSelect: function() {
                network = libs.bitcoin.networks.onixcoin;
                setHdCoin(174);
            },
        },
        {
            name: "PHR - Phore",
            onSelect: function() {
                network = libs.bitcoin.networks.phore;
                setHdCoin(444);
            },
        },
        {
            name: "PINK - Pinkcoin",
            onSelect: function() {
                network = libs.bitcoin.networks.pinkcoin;
                setHdCoin(117);
            },
        },
        {
            name: "PIRL - Pirl",
            segwitAvailable: false,
            onSelect: function() {
                network = libs.bitcoin.networks.bitcoin;
                setHdCoin(164);
            },
        },
        {
            name: "PIVX - PIVX",
            onSelect: function() {
                network = libs.bitcoin.networks.pivx;
                setHdCoin(119);
            },
        },
        {
            name: "PIVX - PIVX Testnet",
            onSelect: function() {
                network = libs.bitcoin.networks.pivxtestnet;
                setHdCoin(1);
            },
        },
        {
            name: "POA - Poa",
            segwitAvailable: false,
            onSelect: function() {
                network = libs.bitcoin.networks.bitcoin;
                setHdCoin(178);
            },
        },
        {
            name: "POSW - POSWcoin",
            onSelect: function() {
                network = libs.bitcoin.networks.poswcoin;
                setHdCoin(47);
            },
        },
        {
            name: "POT - Potcoin",
            onSelect: function() {
                network = libs.bitcoin.networks.potcoin;
                setHdCoin(81);
            },
        },
        {
            name: "PPC - Peercoin",
            onSelect: function() {
                network = libs.bitcoin.networks.peercoin;
                setHdCoin(6);
            },
        },
        {
            name: "PRJ - ProjectCoin",
            onSelect: function() {
                network = libs.bitcoin.networks.projectcoin;
                setHdCoin(533);
            },
        },
        {
            name: "PSB - Pesobit",
            onSelect: function() {
                network = libs.bitcoin.networks.pesobit;
                setHdCoin(62);
            },
        },
        {
            name: "PUT - Putincoin",
            onSelect: function() {
                network = libs.bitcoin.networks.putincoin;
                setHdCoin(122);
            },
        },
        {
            name: "RPD - Rapids",
            onSelect: function() {
                network = libs.bitcoin.networks.rapids;
                setHdCoin(320);
            },
        },
        {
            name: "RVN - Ravencoin",
            onSelect: function() {
                network = libs.bitcoin.networks.ravencoin;
                setHdCoin(175);
            },
        },
        {
            name: "R-BTC - RSK",
            onSelect: function() {
                network = libs.bitcoin.networks.rsk;
                setHdCoin(137);
            },
        },
        {
            name: "tR-BTC - RSK Testnet",
            onSelect: function() {
                network = libs.bitcoin.networks.rsktestnet;
                setHdCoin(37310);
            },
        },
        {
            name: "RBY - Rubycoin",
            onSelect: function() {
                network = libs.bitcoin.networks.rubycoin;
                setHdCoin(16);
            },
        },
        {
            name: "RDD - Reddcoin",
            onSelect: function() {
                network = libs.bitcoin.networks.reddcoin;
                setHdCoin(4);
            },
        },
        {
            name: "RITO - Ritocoin",
            onSelect: function() {
                network = libs.bitcoin.networks.ritocoin;
                setHdCoin(19169);
            },
        },
        {
            name: "RVR - RevolutionVR",
            onSelect: function() {
                network = libs.bitcoin.networks.revolutionvr;
                setHdCoin(129);
            },
        },
        {
          name: "SAFE - Safecoin",
          onSelect: function() {
              network = libs.bitcoin.networks.safecoin;
              setHdCoin(19165);
            },
        },
        {
            name: "SCRIBE - Scribe",
            onSelect: function() {
                network = libs.bitcoin.networks.scribe;
                setHdCoin(545);
            },
        },
    {
          name: "SLS - Salus",
          onSelect: function() {
              network = libs.bitcoin.networks.salus;
              setHdCoin(63);
            },
        },
        {
            name: "SDC - ShadowCash",
            onSelect: function() {
                network = libs.bitcoin.networks.shadow;
                setHdCoin(35);
            },
        },
        {
            name: "SDC - ShadowCash Testnet",
            onSelect: function() {
                network = libs.bitcoin.networks.shadowtn;
                setHdCoin(1);
            },
        },
        {
            name: "SLM - Slimcoin",
            onSelect: function() {
                network = libs.bitcoin.networks.slimcoin;
                setHdCoin(63);
            },
        },
        {
            name: "SLM - Slimcoin Testnet",
            onSelect: function() {
                network = libs.bitcoin.networks.slimcointn;
                setHdCoin(111);
            },
        },
        {
            name: "SLP - Simple Ledger Protocol",
            onSelect: function() {
                DOM.bitcoinCashAddressTypeContainer.removeClass("hidden");
                setHdCoin(245);
            },
        },
        {
            name: "SLR - Solarcoin",
            onSelect: function() {
                network = libs.bitcoin.networks.solarcoin;
                setHdCoin(58);
            },
        },
        {
            name: "SMLY - Smileycoin",
            onSelect: function() {
                network = libs.bitcoin.networks.smileycoin;
                setHdCoin(59);
            },
        },
        {
            name: "STASH - Stash",
            onSelect: function() {
                network = libs.bitcoin.networks.stash;
                setHdCoin(0xC0C0);
            },
        },
        {
            name: "STASH - Stash Testnet",
            onSelect: function() {
                network = libs.bitcoin.networks.stashtn;
                setHdCoin(0xCAFE);
            },
        },
        {
            name: "STRAT - Stratis",
            onSelect: function() {
                network = libs.bitcoin.networks.stratis;
                setHdCoin(105);
            },
        },
        {
            name: "SUGAR - Sugarchain",
            onSelect: function() {
                network = libs.bitcoin.networks.sugarchain;
                setHdCoin(408);
            },
        },
        {
            name: "TUGAR - Sugarchain Testnet",
            onSelect: function() {
                network = libs.bitcoin.networks.sugarchaintestnet;
                setHdCoin(408);
            },
        },
        {
            name: "SWTC - Jingtum",
            onSelect: function() {
                network = libs.bitcoin.networks.bitcoin;
                setHdCoin(315);
            },
        },
        {
            name: "TSTRAT - Stratis Testnet",
            onSelect: function() {
                network = libs.bitcoin.networks.stratistest;
                setHdCoin(105);
            },
        },
        {
            name: "SYS - Syscoin",
            onSelect: function() {
                network = libs.bitcoin.networks.syscoin;
                setHdCoin(57);
            },
        },
        {
            name: "THC - Hempcoin",
            onSelect: function() {
                network = libs.bitcoin.networks.hempcoin;
                setHdCoin(113);
            },
        },
        {
            name: "THT - Thought",
            onSelect: function() {
                network = libs.bitcoin.networks.thought;
                setHdCoin(1618);
            },
        },
        {
            name: "TOA - Toa",
            onSelect: function() {
                network = libs.bitcoin.networks.toa;
                setHdCoin(159);
            },
        },
        {
            name: "TRX - Tron",
            onSelect: function() {
                setHdCoin(195);
            },
        },
        {
            name: "TWINS - TWINS",
            onSelect: function() {
                network = libs.bitcoin.networks.twins;
                setHdCoin(970);
            },
        },
        {
            name: "TWINS - TWINS Testnet",
            onSelect: function() {
                network = libs.bitcoin.networks.twinstestnet;
                setHdCoin(1);
            },
        },
        {
            name: "USC - Ultimatesecurecash",
            onSelect: function() {
                network = libs.bitcoin.networks.ultimatesecurecash;
                setHdCoin(112);
            },
        },
        {
            name: "USNBT - NuBits",
            onSelect: function() {
                network = libs.bitcoin.networks.nubits;
                setHdCoin(12);
            },
        },
        {
            name: "UNO - Unobtanium",
            onSelect: function() {
                network = libs.bitcoin.networks.unobtanium;
                setHdCoin(92);
            },
        },
        {
            name: "VASH - Vpncoin",
            onSelect: function() {
                network = libs.bitcoin.networks.vpncoin;
                setHdCoin(33);
            },
        },
        {
            name: "VET - VeChain",
            onSelect: function() {
                network = libs.bitcoin.networks.bitcoin;
                setHdCoin(818);
            },
        },
        {
            name: "VIA - Viacoin",
            onSelect: function() {
                network = libs.bitcoin.networks.viacoin;
                setHdCoin(14);
            },
        },
        {
            name: "VIA - Viacoin Testnet",
            onSelect: function() {
                network = libs.bitcoin.networks.viacointestnet;
                setHdCoin(1);
            },
        },
        {
            name: "VIVO - Vivo",
            onSelect: function() {
                network = libs.bitcoin.networks.vivo;
                setHdCoin(166);
            },
        },
        {
            name: "VTC - Vertcoin",
            onSelect: function() {
                network = libs.bitcoin.networks.vertcoin;
                setHdCoin(28);
            },
        },
        {
            name: "WGR - Wagerr",
            onSelect: function() {
                network = libs.bitcoin.networks.wagerr;
                setHdCoin(7825266);
            },
        },
        {
            name: "WC - Wincoin",
            onSelect: function() {
                network = libs.bitcoin.networks.wincoin;
                setHdCoin(181);
            },
        },
        {
            name: "XAX - Artax",
            onSelect: function() {
                network = libs.bitcoin.networks.artax;
                setHdCoin(219);
            },
        },
        {
            name: "XBC - Bitcoinplus",
            onSelect: function() {
                network = libs.bitcoin.networks.bitcoinplus;
                setHdCoin(65);
            },
        },
        {
            name: "XLM - Stellar",
            onSelect: function() {
                network = libs.stellarUtil.dummyNetwork;
                setHdCoin(148);
            },
        },
        {
            name: "XMY - Myriadcoin",
            onSelect: function() {
                network = libs.bitcoin.networks.myriadcoin;
                setHdCoin(90);
            },
        },
        {
            name: "XRP - Ripple",
            onSelect: function() {
                network = libs.bitcoin.networks.bitcoin;
                setHdCoin(144);
            },
        },
        {
            name: "XVC - Vcash",
            onSelect: function() {
                network = libs.bitcoin.networks.vcash;
                setHdCoin(127);
            },
        },
        {
            name: "XVG - Verge",
            onSelect: function() {
                network = libs.bitcoin.networks.verge;
                setHdCoin(77);
            },
        },
        {
            name: "XUEZ - Xuez",
            segwitAvailable: false,
            onSelect: function() {
                network = libs.bitcoin.networks.xuez;
                setHdCoin(225);
            },
        },
        {
            name: "XWC - Whitecoin",
            onSelect: function() {
                network = libs.bitcoin.networks.whitecoin;
                setHdCoin(155);
            },
        },
        {
            name: "XZC - Zcoin (rebranded to Firo)",
            onSelect: function() {
                network = libs.bitcoin.networks.zcoin;
                setHdCoin(136);
            },
        },
        {
            name: "ZBC - ZooBlockchain",
            onSelect: function () {
            network = libs.bitcoin.networks.zoobc;
            setHdCoin(883);
            },
        },
        {
            name: "ZCL - Zclassic",
            onSelect: function() {
                network = libs.bitcoin.networks.zclassic;
                setHdCoin(147);
            },
        },
        {
            name: "ZEC - Zcash",
            onSelect: function() {
                network = libs.bitcoin.networks.zcash;
                setHdCoin(133);
            },
        },
        {
            name: "ZEN - Horizen",
            onSelect: function() {
                network = libs.bitcoin.networks.zencash;
                setHdCoin(121);
            },
        },
    ]

    var clients = [
        {
            name: "Bitcoin Core",
            onSelect: function() {
                DOM.bip32path.val("m/0'/0'");
                DOM.hardenedAddresses.prop('checked', true);
            },
        },
        {
            name: "blockchain.info",
            onSelect: function() {
                DOM.bip32path.val("m/44'/0'/0'");
                DOM.hardenedAddresses.prop('checked', false);
            },
        },
        {
            name: "MultiBit HD",
            onSelect: function() {
                DOM.bip32path.val("m/0'/0");
                DOM.hardenedAddresses.prop('checked', false);
            },
        },
        {
            name: "Coinomi, Ledger",
            onSelect: function() {
                DOM.bip32path.val("m/44'/"+DOM.bip44coin.val()+"'/0'");
                DOM.hardenedAddresses.prop('checked', false);
            },
        }
    ]

    // RSK - RSK functions - begin
    function stripHexPrefix(address) {
        if (typeof address !== "string") {
            throw new Error("address parameter should be a string.");
        }

        var hasPrefix = (address.substring(0, 2) === "0x" ||
            address.substring(0, 2) === "0X");

        return hasPrefix ? address.slice(2) : address;
    };

    function toChecksumAddressForRsk(address, chainId = null) {
        if (typeof address !== "string") {
            throw new Error("address parameter should be a string.");
        }

        if (!/^(0x)?[0-9a-f]{40}$/i.test(address)) {
            throw new Error("Given address is not a valid RSK address: " + address);
        }

        var stripAddress = stripHexPrefix(address).toLowerCase();
        var prefix = chainId != null ? chainId.toString() + "0x" : "";
        var keccakHash = libs.ethUtil.keccak256(prefix + stripAddress)
            .toString("hex")
            .replace(/^0x/i, "");
        var checksumAddress = "0x";

        for (var i = 0; i < stripAddress.length; i++) {
            checksumAddress +=
                parseInt(keccakHash[i], 16) >= 8 ?
                stripAddress[i].toUpperCase() :
                stripAddress[i];
        }

        return checksumAddress;
    }

    // RSK - RSK functions - end

    // ELA - Elastos functions - begin
    function displayBip44InfoForELA() {
        if (!isELA()) {
            return;
        }

        var coin = parseIntNoNaN(DOM.bip44coin.val(), 0);
        var account = parseIntNoNaN(DOM.bip44account.val(), 0);

        // Calculate the account extended keys
        var accountXprv = libs.elastosjs.getAccountExtendedPrivateKey(seed, coin, account);
        var accountXpub = libs.elastosjs.getAccountExtendedPublicKey(seed, coin, account);

        // Display the extended keys
        DOM.bip44accountXprv.val(accountXprv);
        DOM.bip44accountXpub.val(accountXpub);
    }

    function displayBip32InfoForELA() {
        if (!isELA()) {
            return;
        }

        var coin = parseIntNoNaN(DOM.bip44coin.val(), 0);
        var account = parseIntNoNaN(DOM.bip44account.val(), 0);
        var change = parseIntNoNaN(DOM.bip44change.val(), 0);

        DOM.extendedPrivKey.val(libs.elastosjs.getBip32ExtendedPrivateKey(seed, coin, account, change));
        DOM.extendedPubKey.val(libs.elastosjs.getBip32ExtendedPublicKey(seed, coin, account, change));

        // Display the addresses and privkeys
        clearAddressesList();
        var initialAddressCount = parseInt(DOM.rowsToAdd.val());
        displayAddresses(0, initialAddressCount);
    }

    function calcAddressForELA(seed, coin, account, change, index) {
        if (!isELA()) {
            return;
        }

        var publicKey = libs.elastosjs.getDerivedPublicKey(libs.elastosjs.getMasterPublicKey(seed), change, index);
        return {
            privateKey: libs.elastosjs.getDerivedPrivateKey(seed, coin, account, change, index),
            publicKey: publicKey,
            address: libs.elastosjs.getAddress(publicKey.toString('hex'))
        };
    }
    // ELA - Elastos functions - end

    init();

})();<|MERGE_RESOLUTION|>--- conflicted
+++ resolved
@@ -1426,7 +1426,6 @@
                     privkey = keyPair.d.toBuffer().toString("base64");
                 }
 
-<<<<<<< HEAD
                 if (networks[DOM.network.val()].name == "LUNA - Terra") {
                     const hrp = "terra";
                     address = CosmosBufferToAddress(keyPair.getPublicKeyBuffer(), hrp);
@@ -1434,8 +1433,6 @@
                     privkey = keyPair.d.toBuffer().toString("hex");
                 }
 
-                //Groestlcoin Addresses are different
-=======
                 if (networks[DOM.network.val()].name == "IOV - Starname") {
                   const hrp = "star";
                   address = CosmosBufferToAddress(keyPair.getPublicKeyBuffer(), hrp);
@@ -1444,7 +1441,6 @@
                 }
 
               //Groestlcoin Addresses are different
->>>>>>> a636b246
                 if(isGRS()) {
 
                     if (isSegwit) {
